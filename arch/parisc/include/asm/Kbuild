<<<<<<< HEAD
=======
# SPDX-License-Identifier: GPL-2.0
>>>>>>> 0ecfebd2
generated-y += syscall_table_32.h
generated-y += syscall_table_64.h
generated-y += syscall_table_c32.h
generic-y += current.h
generic-y += device.h
generic-y += div64.h
generic-y += emergency-restart.h
generic-y += exec.h
generic-y += hw_irq.h
generic-y += irq_regs.h
generic-y += irq_work.h
generic-y += kdebug.h
<<<<<<< HEAD
generic-y += kprobes.h
=======
>>>>>>> 0ecfebd2
generic-y += kvm_para.h
generic-y += local.h
generic-y += local64.h
generic-y += mcs_spinlock.h
generic-y += mm-arch-hooks.h
generic-y += mmiowb.h
generic-y += percpu.h
generic-y += preempt.h
generic-y += seccomp.h
<<<<<<< HEAD
generic-y += segment.h
=======
>>>>>>> 0ecfebd2
generic-y += trace_clock.h
generic-y += user.h
generic-y += vga.h
generic-y += word-at-a-time.h
generic-y += xor.h<|MERGE_RESOLUTION|>--- conflicted
+++ resolved
@@ -1,7 +1,4 @@
-<<<<<<< HEAD
-=======
 # SPDX-License-Identifier: GPL-2.0
->>>>>>> 0ecfebd2
 generated-y += syscall_table_32.h
 generated-y += syscall_table_64.h
 generated-y += syscall_table_c32.h
@@ -14,10 +11,6 @@
 generic-y += irq_regs.h
 generic-y += irq_work.h
 generic-y += kdebug.h
-<<<<<<< HEAD
-generic-y += kprobes.h
-=======
->>>>>>> 0ecfebd2
 generic-y += kvm_para.h
 generic-y += local.h
 generic-y += local64.h
@@ -27,10 +20,6 @@
 generic-y += percpu.h
 generic-y += preempt.h
 generic-y += seccomp.h
-<<<<<<< HEAD
-generic-y += segment.h
-=======
->>>>>>> 0ecfebd2
 generic-y += trace_clock.h
 generic-y += user.h
 generic-y += vga.h
