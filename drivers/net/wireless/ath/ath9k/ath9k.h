/*
 * Copyright (c) 2008-2009 Atheros Communications Inc.
 *
 * Permission to use, copy, modify, and/or distribute this software for any
 * purpose with or without fee is hereby granted, provided that the above
 * copyright notice and this permission notice appear in all copies.
 *
 * THE SOFTWARE IS PROVIDED "AS IS" AND THE AUTHOR DISCLAIMS ALL WARRANTIES
 * WITH REGARD TO THIS SOFTWARE INCLUDING ALL IMPLIED WARRANTIES OF
 * MERCHANTABILITY AND FITNESS. IN NO EVENT SHALL THE AUTHOR BE LIABLE FOR
 * ANY SPECIAL, DIRECT, INDIRECT, OR CONSEQUENTIAL DAMAGES OR ANY DAMAGES
 * WHATSOEVER RESULTING FROM LOSS OF USE, DATA OR PROFITS, WHETHER IN AN
 * ACTION OF CONTRACT, NEGLIGENCE OR OTHER TORTIOUS ACTION, ARISING OUT OF
 * OR IN CONNECTION WITH THE USE OR PERFORMANCE OF THIS SOFTWARE.
 */

#ifndef ATH9K_H
#define ATH9K_H

#include <linux/etherdevice.h>
#include <linux/device.h>
#include <linux/leds.h>
#include <linux/completion.h>

#include "debug.h"
#include "common.h"

/*
 * Header for the ath9k.ko driver core *only* -- hw code nor any other driver
 * should rely on this file or its contents.
 */

struct ath_node;

/* Macro to expand scalars to 64-bit objects */

#define	ito64(x) (sizeof(x) == 1) ?			\
	(((unsigned long long int)(x)) & (0xff)) :	\
	(sizeof(x) == 2) ?				\
	(((unsigned long long int)(x)) & 0xffff) :	\
	((sizeof(x) == 4) ?				\
	 (((unsigned long long int)(x)) & 0xffffffff) : \
	 (unsigned long long int)(x))

/* increment with wrap-around */
#define INCR(_l, _sz)   do {			\
		(_l)++;				\
		(_l) &= ((_sz) - 1);		\
	} while (0)

/* decrement with wrap-around */
#define DECR(_l,  _sz)  do {			\
		(_l)--;				\
		(_l) &= ((_sz) - 1);		\
	} while (0)

#define A_MAX(a, b) ((a) > (b) ? (a) : (b))

#define TSF_TO_TU(_h,_l) \
	((((u32)(_h)) << 22) | (((u32)(_l)) >> 10))

#define	ATH_TXQ_SETUP(sc, i)        ((sc)->tx.txqsetup & (1<<i))

struct ath_config {
	u16 txpowlimit;
	u8 cabqReadytime;
};

/*************************/
/* Descriptor Management */
/*************************/

#define ATH_TXBUF_RESET(_bf) do {				\
		(_bf)->bf_stale = false;			\
		(_bf)->bf_lastbf = NULL;			\
		(_bf)->bf_next = NULL;				\
		memset(&((_bf)->bf_state), 0,			\
		       sizeof(struct ath_buf_state));		\
	} while (0)

#define ATH_RXBUF_RESET(_bf) do {		\
		(_bf)->bf_stale = false;	\
	} while (0)

/**
 * enum buffer_type - Buffer type flags
 *
 * @BUF_AMPDU: This buffer is an ampdu, as part of an aggregate (during TX)
 * @BUF_AGGR: Indicates whether the buffer can be aggregated
 *	(used in aggregation scheduling)
 * @BUF_XRETRY: To denote excessive retries of the buffer
 */
enum buffer_type {
	BUF_AMPDU		= BIT(0),
	BUF_AGGR		= BIT(1),
	BUF_XRETRY		= BIT(2),
};

#define bf_isampdu(bf)		(bf->bf_state.bf_type & BUF_AMPDU)
#define bf_isaggr(bf)		(bf->bf_state.bf_type & BUF_AGGR)
#define bf_isxretried(bf)	(bf->bf_state.bf_type & BUF_XRETRY)

#define ATH_TXSTATUS_RING_SIZE 64

struct ath_descdma {
	void *dd_desc;
	dma_addr_t dd_desc_paddr;
	u32 dd_desc_len;
	struct ath_buf *dd_bufptr;
};

int ath_descdma_setup(struct ath_softc *sc, struct ath_descdma *dd,
		      struct list_head *head, const char *name,
		      int nbuf, int ndesc, bool is_tx);
void ath_descdma_cleanup(struct ath_softc *sc, struct ath_descdma *dd,
			 struct list_head *head);

/***********/
/* RX / TX */
/***********/

#define ATH_RXBUF               512
#define ATH_TXBUF               512
#define ATH_TXBUF_RESERVE       5
#define ATH_MAX_QDEPTH          (ATH_TXBUF / 4 - ATH_TXBUF_RESERVE)
#define ATH_TXMAXTRY            13

#define TID_TO_WME_AC(_tid)				\
	((((_tid) == 0) || ((_tid) == 3)) ? WME_AC_BE :	\
	 (((_tid) == 1) || ((_tid) == 2)) ? WME_AC_BK :	\
	 (((_tid) == 4) || ((_tid) == 5)) ? WME_AC_VI :	\
	 WME_AC_VO)

#define ATH_AGGR_DELIM_SZ          4
#define ATH_AGGR_MINPLEN           256 /* in bytes, minimum packet length */
/* number of delimiters for encryption padding */
#define ATH_AGGR_ENCRYPTDELIM      10
/* minimum h/w qdepth to be sustained to maximize aggregation */
#define ATH_AGGR_MIN_QDEPTH        2
#define ATH_AMPDU_SUBFRAME_DEFAULT 32

#define IEEE80211_SEQ_SEQ_SHIFT    4
#define IEEE80211_SEQ_MAX          4096
#define IEEE80211_WEP_IVLEN        3
#define IEEE80211_WEP_KIDLEN       1
#define IEEE80211_WEP_CRCLEN       4
#define IEEE80211_MAX_MPDU_LEN     (3840 + FCS_LEN +		\
				    (IEEE80211_WEP_IVLEN +	\
				     IEEE80211_WEP_KIDLEN +	\
				     IEEE80211_WEP_CRCLEN))

/* return whether a bit at index _n in bitmap _bm is set
 * _sz is the size of the bitmap  */
#define ATH_BA_ISSET(_bm, _n)  (((_n) < (WME_BA_BMP_SIZE)) &&		\
				((_bm)[(_n) >> 5] & (1 << ((_n) & 31))))

/* return block-ack bitmap index given sequence and starting sequence */
#define ATH_BA_INDEX(_st, _seq) (((_seq) - (_st)) & (IEEE80211_SEQ_MAX - 1))

/* returns delimiter padding required given the packet length */
#define ATH_AGGR_GET_NDELIM(_len)					\
       (((_len) >= ATH_AGGR_MINPLEN) ? 0 :                             \
        DIV_ROUND_UP(ATH_AGGR_MINPLEN - (_len), ATH_AGGR_DELIM_SZ))

#define BAW_WITHIN(_start, _bawsz, _seqno) \
	((((_seqno) - (_start)) & 4095) < (_bawsz))

#define ATH_AN_2_TID(_an, _tidno)  (&(_an)->tid[(_tidno)])

#define ATH_TX_COMPLETE_POLL_INT	1000

enum ATH_AGGR_STATUS {
	ATH_AGGR_DONE,
	ATH_AGGR_BAW_CLOSED,
	ATH_AGGR_LIMITED,
};

#define ATH_TXFIFO_DEPTH 8
struct ath_txq {
	int mac80211_qnum; /* mac80211 queue number, -1 means not mac80211 Q */
	u32 axq_qnum; /* ath9k hardware queue number */
	u32 *axq_link;
	struct list_head axq_q;
	spinlock_t axq_lock;
	u32 axq_depth;
	u32 axq_ampdu_depth;
	bool stopped;
	bool axq_tx_inprogress;
	struct list_head axq_acq;
	struct list_head txq_fifo[ATH_TXFIFO_DEPTH];
	struct list_head txq_fifo_pending;
	u8 txq_headidx;
	u8 txq_tailidx;
	int pending_frames;
};

struct ath_atx_ac {
	struct ath_txq *txq;
	int sched;
	struct list_head list;
	struct list_head tid_q;
	bool clear_ps_filter;
};

struct ath_frame_info {
	int framelen;
	u32 keyix;
	enum ath9k_key_type keytype;
	u8 retries;
	u16 seqno;
};

struct ath_buf_state {
	u8 bf_type;
	u8 bfs_paprd;
	unsigned long bfs_paprd_timestamp;
	enum ath9k_internal_frame_type bfs_ftype;
};

struct ath_buf {
	struct list_head list;
	struct ath_buf *bf_lastbf;	/* last buf of this unit (a frame or
					   an aggregate) */
	struct ath_buf *bf_next;	/* next subframe in the aggregate */
	struct sk_buff *bf_mpdu;	/* enclosing frame structure */
	void *bf_desc;			/* virtual addr of desc */
	dma_addr_t bf_daddr;		/* physical addr of desc */
	dma_addr_t bf_buf_addr;	/* physical addr of data buffer, for DMA */
	bool bf_stale;
	u16 bf_flags;
	struct ath_buf_state bf_state;
};

struct ath_atx_tid {
	struct list_head list;
	struct list_head buf_q;
	struct ath_node *an;
	struct ath_atx_ac *ac;
	unsigned long tx_buf[BITS_TO_LONGS(ATH_TID_MAX_BUFS)];
	u16 seq_start;
	u16 seq_next;
	u16 baw_size;
	int tidno;
	int baw_head;   /* first un-acked tx buffer */
	int baw_tail;   /* next unused tx buffer slot */
	int sched;
	int paused;
	u8 state;
};

struct ath_node {
#ifdef CONFIG_ATH9K_DEBUGFS
	struct list_head list; /* for sc->nodes */
	struct ieee80211_sta *sta; /* station struct we're part of */
#endif
	struct ath_atx_tid tid[WME_NUM_TID];
	struct ath_atx_ac ac[WME_NUM_AC];
	int ps_key;

	u16 maxampdu;
	u8 mpdudensity;

	bool sleeping;
};

#define AGGR_CLEANUP         BIT(1)
#define AGGR_ADDBA_COMPLETE  BIT(2)
#define AGGR_ADDBA_PROGRESS  BIT(3)

struct ath_tx_control {
	struct ath_txq *txq;
	struct ath_node *an;
	int if_id;
	enum ath9k_internal_frame_type frame_type;
	u8 paprd;
};

#define ATH_TX_ERROR        0x01
#define ATH_TX_XRETRY       0x02
#define ATH_TX_BAR          0x04

/**
 * @txq_map:  Index is mac80211 queue number.  This is
 *  not necessarily the same as the hardware queue number
 *  (axq_qnum).
 */
struct ath_tx {
	u16 seq_no;
	u32 txqsetup;
	spinlock_t txbuflock;
	struct list_head txbuf;
	struct ath_txq txq[ATH9K_NUM_TX_QUEUES];
	struct ath_descdma txdma;
	struct ath_txq *txq_map[WME_NUM_AC];
};

struct ath_rx_edma {
	struct sk_buff_head rx_fifo;
	struct sk_buff_head rx_buffers;
	u32 rx_fifo_hwsize;
};

struct ath_rx {
	u8 defant;
	u8 rxotherant;
	u32 *rxlink;
	unsigned int rxfilter;
	spinlock_t rxbuflock;
	struct list_head rxbuf;
	struct ath_descdma rxdma;
	struct ath_buf *rx_bufptr;
	struct ath_rx_edma rx_edma[ATH9K_RX_QUEUE_MAX];

	struct sk_buff *frag;
};

int ath_startrecv(struct ath_softc *sc);
bool ath_stoprecv(struct ath_softc *sc);
void ath_flushrecv(struct ath_softc *sc);
u32 ath_calcrxfilter(struct ath_softc *sc);
int ath_rx_init(struct ath_softc *sc, int nbufs);
void ath_rx_cleanup(struct ath_softc *sc);
int ath_rx_tasklet(struct ath_softc *sc, int flush, bool hp);
struct ath_txq *ath_txq_setup(struct ath_softc *sc, int qtype, int subtype);
void ath_tx_cleanupq(struct ath_softc *sc, struct ath_txq *txq);
bool ath_drain_all_txq(struct ath_softc *sc, bool retry_tx);
void ath_draintxq(struct ath_softc *sc,
		     struct ath_txq *txq, bool retry_tx);
void ath_tx_node_init(struct ath_softc *sc, struct ath_node *an);
void ath_tx_node_cleanup(struct ath_softc *sc, struct ath_node *an);
void ath_txq_schedule(struct ath_softc *sc, struct ath_txq *txq);
int ath_tx_init(struct ath_softc *sc, int nbufs);
void ath_tx_cleanup(struct ath_softc *sc);
int ath_txq_update(struct ath_softc *sc, int qnum,
		   struct ath9k_tx_queue_info *q);
int ath_tx_start(struct ieee80211_hw *hw, struct sk_buff *skb,
		 struct ath_tx_control *txctl);
void ath_tx_tasklet(struct ath_softc *sc);
void ath_tx_edma_tasklet(struct ath_softc *sc);
int ath_tx_aggr_start(struct ath_softc *sc, struct ieee80211_sta *sta,
		      u16 tid, u16 *ssn);
void ath_tx_aggr_stop(struct ath_softc *sc, struct ieee80211_sta *sta, u16 tid);
void ath_tx_aggr_resume(struct ath_softc *sc, struct ieee80211_sta *sta, u16 tid);

void ath_tx_aggr_wakeup(struct ath_softc *sc, struct ath_node *an);
bool ath_tx_aggr_sleep(struct ath_softc *sc, struct ath_node *an);

/********/
/* VIFs */
/********/

struct ath_vif {
	int av_bslot;
<<<<<<< HEAD
	bool is_bslot_active;
=======
	bool is_bslot_active, primary_sta_vif;
>>>>>>> d762f438
	__le64 tsf_adjust; /* TSF adjustment for staggered beacons */
	struct ath_buf *av_bcbuf;
<<<<<<< HEAD
	u8 bssid[ETH_ALEN]; /* current BSSID from config_interface */
=======
>>>>>>> d762f438
};

/*******************/
/* Beacon Handling */
/*******************/

/*
 * Regardless of the number of beacons we stagger, (i.e. regardless of the
 * number of BSSIDs) if a given beacon does not go out even after waiting this
 * number of beacon intervals, the game's up.
 */
#define BSTUCK_THRESH           	9
#define	ATH_BCBUF               	4
#define ATH_DEFAULT_BINTVAL     	100 /* TU */
#define ATH_DEFAULT_BMISS_LIMIT 	10
#define IEEE80211_MS_TO_TU(x)           (((x) * 1000) / 1024)

struct ath_beacon_config {
	int beacon_interval;
	u16 listen_interval;
	u16 dtim_period;
	u16 bmiss_timeout;
	u8 dtim_count;
};

struct ath_beacon {
	enum {
		OK,		/* no change needed */
		UPDATE,		/* update pending */
		COMMIT		/* beacon sent, commit change */
	} updateslot;		/* slot time update fsm */

	u32 beaconq;
	u32 bmisscnt;
	u32 ast_be_xmit;
	u32 bc_tstamp;
	struct ieee80211_vif *bslot[ATH_BCBUF];
	int slottime;
	int slotupdate;
	struct ath9k_tx_queue_info beacon_qi;
	struct ath_descdma bdma;
	struct ath_txq *cabq;
	struct list_head bbuf;
};

void ath_beacon_tasklet(unsigned long data);
void ath_beacon_config(struct ath_softc *sc, struct ieee80211_vif *vif);
int ath_beacon_alloc(struct ath_softc *sc, struct ieee80211_vif *vif);
void ath_beacon_return(struct ath_softc *sc, struct ath_vif *avp);
int ath_beaconq_config(struct ath_softc *sc);
<<<<<<< HEAD
=======
void ath_set_beacon(struct ath_softc *sc);
>>>>>>> d762f438
void ath9k_set_beaconing_status(struct ath_softc *sc, bool status);

/*******/
/* ANI */
/*******/

#define ATH_STA_SHORT_CALINTERVAL 1000    /* 1 second */
#define ATH_AP_SHORT_CALINTERVAL  100     /* 100 ms */
#define ATH_ANI_POLLINTERVAL_OLD  100     /* 100 ms */
#define ATH_ANI_POLLINTERVAL_NEW  1000    /* 1000 ms */
#define ATH_LONG_CALINTERVAL_INT  1000    /* 1000 ms */
#define ATH_LONG_CALINTERVAL      30000   /* 30 seconds */
#define ATH_RESTART_CALINTERVAL   1200000 /* 20 minutes */

#define ATH_PAPRD_TIMEOUT	100 /* msecs */

void ath_hw_check(struct work_struct *work);
void ath_hw_pll_work(struct work_struct *work);
void ath_paprd_calibrate(struct work_struct *work);
void ath_ani_calibrate(unsigned long data);

/**********/
/* BTCOEX */
/**********/

struct ath_btcoex {
	bool hw_timer_enabled;
	spinlock_t btcoex_lock;
	struct timer_list period_timer; /* Timer for BT period */
	u32 bt_priority_cnt;
	unsigned long bt_priority_time;
	int bt_stomp_type; /* Types of BT stomping */
	u32 btcoex_no_stomp; /* in usec */
	u32 btcoex_period; /* in usec */
	u32 btscan_no_stomp; /* in usec */
	struct ath_gen_timer *no_stomp_timer; /* Timer for no BT stomping */
};

int ath_init_btcoex_timer(struct ath_softc *sc);
void ath9k_btcoex_timer_resume(struct ath_softc *sc);
void ath9k_btcoex_timer_pause(struct ath_softc *sc);

/********************/
/*   LED Control    */
/********************/

#define ATH_LED_PIN_DEF 		1
#define ATH_LED_PIN_9287		8
<<<<<<< HEAD
=======
#define ATH_LED_PIN_9300		10
>>>>>>> d762f438
#define ATH_LED_PIN_9485		6

#ifdef CONFIG_MAC80211_LEDS
void ath_init_leds(struct ath_softc *sc);
void ath_deinit_leds(struct ath_softc *sc);
#else
static inline void ath_init_leds(struct ath_softc *sc)
{
}

static inline void ath_deinit_leds(struct ath_softc *sc)
{
}
#endif


/* Antenna diversity/combining */
#define ATH_ANT_RX_CURRENT_SHIFT 4
#define ATH_ANT_RX_MAIN_SHIFT 2
#define ATH_ANT_RX_MASK 0x3

#define ATH_ANT_DIV_COMB_SHORT_SCAN_INTR 50
#define ATH_ANT_DIV_COMB_SHORT_SCAN_PKTCOUNT 0x100
#define ATH_ANT_DIV_COMB_MAX_PKTCOUNT 0x200
#define ATH_ANT_DIV_COMB_INIT_COUNT 95
#define ATH_ANT_DIV_COMB_MAX_COUNT 100
#define ATH_ANT_DIV_COMB_ALT_ANT_RATIO 30
#define ATH_ANT_DIV_COMB_ALT_ANT_RATIO2 20

#define ATH_ANT_DIV_COMB_LNA1_LNA2_SWITCH_DELTA -1
#define ATH_ANT_DIV_COMB_LNA1_DELTA_HI -4
#define ATH_ANT_DIV_COMB_LNA1_DELTA_MID -2
#define ATH_ANT_DIV_COMB_LNA1_DELTA_LOW 2

enum ath9k_ant_div_comb_lna_conf {
	ATH_ANT_DIV_COMB_LNA1_MINUS_LNA2,
	ATH_ANT_DIV_COMB_LNA2,
	ATH_ANT_DIV_COMB_LNA1,
	ATH_ANT_DIV_COMB_LNA1_PLUS_LNA2,
};

struct ath_ant_comb {
	u16 count;
	u16 total_pkt_count;
	bool scan;
	bool scan_not_start;
	int main_total_rssi;
	int alt_total_rssi;
	int alt_recv_cnt;
	int main_recv_cnt;
	int rssi_lna1;
	int rssi_lna2;
	int rssi_add;
	int rssi_sub;
	int rssi_first;
	int rssi_second;
	int rssi_third;
	bool alt_good;
	int quick_scan_cnt;
	int main_conf;
	enum ath9k_ant_div_comb_lna_conf first_quick_scan_conf;
	enum ath9k_ant_div_comb_lna_conf second_quick_scan_conf;
	int first_bias;
	int second_bias;
	bool first_ratio;
	bool second_ratio;
	unsigned long scan_start_time;
};

/********************/
/* Main driver core */
/********************/

/*
 * Default cache line size, in bytes.
 * Used when PCI device not fully initialized by bootrom/BIOS
*/
#define DEFAULT_CACHELINE       32
#define ATH_REGCLASSIDS_MAX     10
#define ATH_CABQ_READY_TIME     80      /* % of beacon interval */
#define ATH_MAX_SW_RETRIES      10
#define ATH_CHAN_MAX            255

#define ATH_TXPOWER_MAX         100     /* .5 dBm units */
#define ATH_RATE_DUMMY_MARKER   0

#define SC_OP_INVALID                BIT(0)
#define SC_OP_BEACONS                BIT(1)
#define SC_OP_RXAGGR                 BIT(2)
#define SC_OP_TXAGGR                 BIT(3)
#define SC_OP_OFFCHANNEL             BIT(4)
#define SC_OP_PREAMBLE_SHORT         BIT(5)
#define SC_OP_PROTECT_ENABLE         BIT(6)
#define SC_OP_RXFLUSH                BIT(7)
#define SC_OP_LED_ASSOCIATED         BIT(8)
#define SC_OP_LED_ON                 BIT(9)
#define SC_OP_TSF_RESET              BIT(11)
#define SC_OP_BT_PRIORITY_DETECTED   BIT(12)
#define SC_OP_BT_SCAN		     BIT(13)
#define SC_OP_ANI_RUN		     BIT(14)
#define SC_OP_ENABLE_APM	     BIT(15)
#define SC_OP_PRIM_STA_VIF	     BIT(16)

/* Powersave flags */
#define PS_WAIT_FOR_BEACON        BIT(0)
#define PS_WAIT_FOR_CAB           BIT(1)
#define PS_WAIT_FOR_PSPOLL_DATA   BIT(2)
#define PS_WAIT_FOR_TX_ACK        BIT(3)
#define PS_BEACON_SYNC            BIT(4)
#define PS_TSFOOR_SYNC            BIT(5)

struct ath_rate_table;

struct ath9k_vif_iter_data {
	const u8 *hw_macaddr; /* phy's hardware address, set
			       * before starting iteration for
			       * valid bssid mask.
			       */
	u8 mask[ETH_ALEN]; /* bssid mask */
	int naps;      /* number of AP vifs */
	int nmeshes;   /* number of mesh vifs */
	int nstations; /* number of station vifs */
	int nwds;      /* number of nwd vifs */
	int nadhocs;   /* number of adhoc vifs */
	int nothers;   /* number of vifs not specified above. */
};

struct ath_softc {
	struct ieee80211_hw *hw;
	struct device *dev;

	int chan_idx;
	int chan_is_ht;
	struct survey_info *cur_survey;
	struct survey_info survey[ATH9K_NUM_CHANNELS];

	struct tasklet_struct intr_tq;
	struct tasklet_struct bcon_tasklet;
	struct ath_hw *sc_ah;
	void __iomem *mem;
	int irq;
	spinlock_t sc_serial_rw;
	spinlock_t sc_pm_lock;
	spinlock_t sc_pcu_lock;
	struct mutex mutex;
	struct work_struct paprd_work;
	struct work_struct hw_check_work;
	struct completion paprd_complete;

	unsigned int hw_busy_count;

	u32 intrstatus;
	u32 sc_flags; /* SC_OP_* */
	u16 ps_flags; /* PS_* */
	u16 curtxpow;
	bool ps_enabled;
	bool ps_idle;
	short nbcnvifs;
	short nvifs;
	unsigned long ps_usecount;

	struct ath_config config;
	struct ath_rx rx;
	struct ath_tx tx;
	struct ath_beacon beacon;
	struct ieee80211_supported_band sbands[IEEE80211_NUM_BANDS];

#ifdef CONFIG_MAC80211_LEDS
	bool led_registered;
	char led_name[32];
	struct led_classdev led_cdev;
#endif

	struct ath9k_hw_cal_data caldata;
	int last_rssi;

#ifdef CONFIG_ATH9K_DEBUGFS
	struct ath9k_debug debug;
	spinlock_t nodes_lock;
	struct list_head nodes; /* basically, stations */
	unsigned int tx_complete_poll_work_seen;
#endif
	struct ath_beacon_config cur_beacon_conf;
	struct delayed_work tx_complete_work;
	struct delayed_work hw_pll_work;
	struct ath_btcoex btcoex;

	struct ath_descdma txsdma;

	struct ath_ant_comb ant_comb;
};

void ath9k_tasklet(unsigned long data);
int ath_reset(struct ath_softc *sc, bool retry_tx);
int ath_cabq_update(struct ath_softc *);

static inline void ath_read_cachesize(struct ath_common *common, int *csz)
{
	common->bus_ops->read_cachesize(common, csz);
}

extern struct ieee80211_ops ath9k_ops;
extern int ath9k_modparam_nohwcrypt;
extern int led_blink;
extern bool is_ath9k_unloaded;

irqreturn_t ath_isr(int irq, void *dev);
void ath9k_init_crypto(struct ath_softc *sc);
int ath9k_init_device(u16 devid, struct ath_softc *sc, u16 subsysid,
		    const struct ath_bus_ops *bus_ops);
void ath9k_deinit_device(struct ath_softc *sc);
void ath9k_set_hw_capab(struct ath_softc *sc, struct ieee80211_hw *hw);
int ath_set_channel(struct ath_softc *sc, struct ieee80211_hw *hw,
		    struct ath9k_channel *hchan);

void ath_radio_enable(struct ath_softc *sc, struct ieee80211_hw *hw);
void ath_radio_disable(struct ath_softc *sc, struct ieee80211_hw *hw);
bool ath9k_setpower(struct ath_softc *sc, enum ath9k_power_mode mode);
bool ath9k_uses_beacons(int type);

#ifdef CONFIG_ATH9K_PCI
int ath_pci_init(void);
void ath_pci_exit(void);
#else
static inline int ath_pci_init(void) { return 0; };
static inline void ath_pci_exit(void) {};
#endif

#ifdef CONFIG_ATH9K_AHB
int ath_ahb_init(void);
void ath_ahb_exit(void);
#else
static inline int ath_ahb_init(void) { return 0; };
static inline void ath_ahb_exit(void) {};
#endif

void ath9k_ps_wakeup(struct ath_softc *sc);
void ath9k_ps_restore(struct ath_softc *sc);

u8 ath_txchainmask_reduction(struct ath_softc *sc, u8 chainmask, u32 rate);

<<<<<<< HEAD
void ath9k_set_bssid_mask(struct ieee80211_hw *hw, struct ieee80211_vif *vif);

=======
>>>>>>> d762f438
void ath_start_rfkill_poll(struct ath_softc *sc);
extern void ath9k_rfkill_poll_state(struct ieee80211_hw *hw);
void ath9k_calculate_iter_data(struct ieee80211_hw *hw,
			       struct ieee80211_vif *vif,
			       struct ath9k_vif_iter_data *iter_data);


#endif /* ATH9K_H */<|MERGE_RESOLUTION|>--- conflicted
+++ resolved
@@ -351,17 +351,9 @@
 
 struct ath_vif {
 	int av_bslot;
-<<<<<<< HEAD
-	bool is_bslot_active;
-=======
 	bool is_bslot_active, primary_sta_vif;
->>>>>>> d762f438
 	__le64 tsf_adjust; /* TSF adjustment for staggered beacons */
 	struct ath_buf *av_bcbuf;
-<<<<<<< HEAD
-	u8 bssid[ETH_ALEN]; /* current BSSID from config_interface */
-=======
->>>>>>> d762f438
 };
 
 /*******************/
@@ -412,10 +404,7 @@
 int ath_beacon_alloc(struct ath_softc *sc, struct ieee80211_vif *vif);
 void ath_beacon_return(struct ath_softc *sc, struct ath_vif *avp);
 int ath_beaconq_config(struct ath_softc *sc);
-<<<<<<< HEAD
-=======
 void ath_set_beacon(struct ath_softc *sc);
->>>>>>> d762f438
 void ath9k_set_beaconing_status(struct ath_softc *sc, bool status);
 
 /*******/
@@ -464,10 +453,7 @@
 
 #define ATH_LED_PIN_DEF 		1
 #define ATH_LED_PIN_9287		8
-<<<<<<< HEAD
-=======
 #define ATH_LED_PIN_9300		10
->>>>>>> d762f438
 #define ATH_LED_PIN_9485		6
 
 #ifdef CONFIG_MAC80211_LEDS
@@ -709,11 +695,6 @@
 
 u8 ath_txchainmask_reduction(struct ath_softc *sc, u8 chainmask, u32 rate);
 
-<<<<<<< HEAD
-void ath9k_set_bssid_mask(struct ieee80211_hw *hw, struct ieee80211_vif *vif);
-
-=======
->>>>>>> d762f438
 void ath_start_rfkill_poll(struct ath_softc *sc);
 extern void ath9k_rfkill_poll_state(struct ieee80211_hw *hw);
 void ath9k_calculate_iter_data(struct ieee80211_hw *hw,
