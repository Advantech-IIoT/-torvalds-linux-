/******************************************************************************
 *
 * Copyright(c) 2003 - 2010 Intel Corporation. All rights reserved.
 *
 * This program is free software; you can redistribute it and/or modify it
 * under the terms of version 2 of the GNU General Public License as
 * published by the Free Software Foundation.
 *
 * This program is distributed in the hope that it will be useful, but WITHOUT
 * ANY WARRANTY; without even the implied warranty of MERCHANTABILITY or
 * FITNESS FOR A PARTICULAR PURPOSE.  See the GNU General Public License for
 * more details.
 *
 * You should have received a copy of the GNU General Public License along with
 * this program; if not, write to the Free Software Foundation, Inc.,
 * 51 Franklin Street, Fifth Floor, Boston, MA 02110, USA
 *
 * The full GNU General Public License is included in this distribution in the
 * file called LICENSE.
 *
 * Contact Information:
 *  Intel Linux Wireless <ilw@linux.intel.com>
 * Intel Corporation, 5200 N.E. Elam Young Parkway, Hillsboro, OR 97124-6497
 *
 *****************************************************************************/

#include <linux/kernel.h>
#include <linux/module.h>
#include <linux/init.h>
#include <linux/slab.h>
#include <linux/pci.h>
#include <linux/dma-mapping.h>
#include <linux/delay.h>
#include <linux/sched.h>
#include <linux/skbuff.h>
#include <linux/netdevice.h>
#include <linux/wireless.h>
#include <linux/firmware.h>
#include <linux/etherdevice.h>
#include <asm/unaligned.h>
#include <net/mac80211.h>

#include "iwl-fh.h"
#include "iwl-3945-fh.h"
#include "iwl-commands.h"
#include "iwl-sta.h"
#include "iwl-3945.h"
#include "iwl-eeprom.h"
#include "iwl-core.h"
#include "iwl-helpers.h"
#include "iwl-led.h"
#include "iwl-3945-led.h"
#include "iwl-3945-debugfs.h"
#include "iwl-legacy.h"

#define IWL_DECLARE_RATE_INFO(r, ip, in, rp, rn, pp, np)    \
	[IWL_RATE_##r##M_INDEX] = { IWL_RATE_##r##M_PLCP,   \
				    IWL_RATE_##r##M_IEEE,   \
				    IWL_RATE_##ip##M_INDEX, \
				    IWL_RATE_##in##M_INDEX, \
				    IWL_RATE_##rp##M_INDEX, \
				    IWL_RATE_##rn##M_INDEX, \
				    IWL_RATE_##pp##M_INDEX, \
				    IWL_RATE_##np##M_INDEX, \
				    IWL_RATE_##r##M_INDEX_TABLE, \
				    IWL_RATE_##ip##M_INDEX_TABLE }

/*
 * Parameter order:
 *   rate, prev rate, next rate, prev tgg rate, next tgg rate
 *
 * If there isn't a valid next or previous rate then INV is used which
 * maps to IWL_RATE_INVALID
 *
 */
const struct iwl3945_rate_info iwl3945_rates[IWL_RATE_COUNT_3945] = {
	IWL_DECLARE_RATE_INFO(1, INV, 2, INV, 2, INV, 2),    /*  1mbps */
	IWL_DECLARE_RATE_INFO(2, 1, 5, 1, 5, 1, 5),          /*  2mbps */
	IWL_DECLARE_RATE_INFO(5, 2, 6, 2, 11, 2, 11),        /*5.5mbps */
	IWL_DECLARE_RATE_INFO(11, 9, 12, 5, 12, 5, 18),      /* 11mbps */
	IWL_DECLARE_RATE_INFO(6, 5, 9, 5, 11, 5, 11),        /*  6mbps */
	IWL_DECLARE_RATE_INFO(9, 6, 11, 5, 11, 5, 11),       /*  9mbps */
	IWL_DECLARE_RATE_INFO(12, 11, 18, 11, 18, 11, 18),   /* 12mbps */
	IWL_DECLARE_RATE_INFO(18, 12, 24, 12, 24, 11, 24),   /* 18mbps */
	IWL_DECLARE_RATE_INFO(24, 18, 36, 18, 36, 18, 36),   /* 24mbps */
	IWL_DECLARE_RATE_INFO(36, 24, 48, 24, 48, 24, 48),   /* 36mbps */
	IWL_DECLARE_RATE_INFO(48, 36, 54, 36, 54, 36, 54),   /* 48mbps */
	IWL_DECLARE_RATE_INFO(54, 48, INV, 48, INV, 48, INV),/* 54mbps */
};

static inline u8 iwl3945_get_prev_ieee_rate(u8 rate_index)
{
	u8 rate = iwl3945_rates[rate_index].prev_ieee;

	if (rate == IWL_RATE_INVALID)
		rate = rate_index;
	return rate;
}

/* 1 = enable the iwl3945_disable_events() function */
#define IWL_EVT_DISABLE (0)
#define IWL_EVT_DISABLE_SIZE (1532/32)

/**
 * iwl3945_disable_events - Disable selected events in uCode event log
 *
 * Disable an event by writing "1"s into "disable"
 *   bitmap in SRAM.  Bit position corresponds to Event # (id/type).
 *   Default values of 0 enable uCode events to be logged.
 * Use for only special debugging.  This function is just a placeholder as-is,
 *   you'll need to provide the special bits! ...
 *   ... and set IWL_EVT_DISABLE to 1. */
void iwl3945_disable_events(struct iwl_priv *priv)
{
	int i;
	u32 base;		/* SRAM address of event log header */
	u32 disable_ptr;	/* SRAM address of event-disable bitmap array */
	u32 array_size;		/* # of u32 entries in array */
	static const u32 evt_disable[IWL_EVT_DISABLE_SIZE] = {
		0x00000000,	/*   31 -    0  Event id numbers */
		0x00000000,	/*   63 -   32 */
		0x00000000,	/*   95 -   64 */
		0x00000000,	/*  127 -   96 */
		0x00000000,	/*  159 -  128 */
		0x00000000,	/*  191 -  160 */
		0x00000000,	/*  223 -  192 */
		0x00000000,	/*  255 -  224 */
		0x00000000,	/*  287 -  256 */
		0x00000000,	/*  319 -  288 */
		0x00000000,	/*  351 -  320 */
		0x00000000,	/*  383 -  352 */
		0x00000000,	/*  415 -  384 */
		0x00000000,	/*  447 -  416 */
		0x00000000,	/*  479 -  448 */
		0x00000000,	/*  511 -  480 */
		0x00000000,	/*  543 -  512 */
		0x00000000,	/*  575 -  544 */
		0x00000000,	/*  607 -  576 */
		0x00000000,	/*  639 -  608 */
		0x00000000,	/*  671 -  640 */
		0x00000000,	/*  703 -  672 */
		0x00000000,	/*  735 -  704 */
		0x00000000,	/*  767 -  736 */
		0x00000000,	/*  799 -  768 */
		0x00000000,	/*  831 -  800 */
		0x00000000,	/*  863 -  832 */
		0x00000000,	/*  895 -  864 */
		0x00000000,	/*  927 -  896 */
		0x00000000,	/*  959 -  928 */
		0x00000000,	/*  991 -  960 */
		0x00000000,	/* 1023 -  992 */
		0x00000000,	/* 1055 - 1024 */
		0x00000000,	/* 1087 - 1056 */
		0x00000000,	/* 1119 - 1088 */
		0x00000000,	/* 1151 - 1120 */
		0x00000000,	/* 1183 - 1152 */
		0x00000000,	/* 1215 - 1184 */
		0x00000000,	/* 1247 - 1216 */
		0x00000000,	/* 1279 - 1248 */
		0x00000000,	/* 1311 - 1280 */
		0x00000000,	/* 1343 - 1312 */
		0x00000000,	/* 1375 - 1344 */
		0x00000000,	/* 1407 - 1376 */
		0x00000000,	/* 1439 - 1408 */
		0x00000000,	/* 1471 - 1440 */
		0x00000000,	/* 1503 - 1472 */
	};

	base = le32_to_cpu(priv->card_alive.log_event_table_ptr);
	if (!iwl3945_hw_valid_rtc_data_addr(base)) {
		IWL_ERR(priv, "Invalid event log pointer 0x%08X\n", base);
		return;
	}

	disable_ptr = iwl_read_targ_mem(priv, base + (4 * sizeof(u32)));
	array_size = iwl_read_targ_mem(priv, base + (5 * sizeof(u32)));

	if (IWL_EVT_DISABLE && (array_size == IWL_EVT_DISABLE_SIZE)) {
		IWL_DEBUG_INFO(priv, "Disabling selected uCode log events at 0x%x\n",
			       disable_ptr);
		for (i = 0; i < IWL_EVT_DISABLE_SIZE; i++)
			iwl_write_targ_mem(priv,
					   disable_ptr + (i * sizeof(u32)),
					   evt_disable[i]);

	} else {
		IWL_DEBUG_INFO(priv, "Selected uCode log events may be disabled\n");
		IWL_DEBUG_INFO(priv, "  by writing \"1\"s into disable bitmap\n");
		IWL_DEBUG_INFO(priv, "  in SRAM at 0x%x, size %d u32s\n",
			       disable_ptr, array_size);
	}

}

static int iwl3945_hwrate_to_plcp_idx(u8 plcp)
{
	int idx;

	for (idx = 0; idx < IWL_RATE_COUNT_3945; idx++)
		if (iwl3945_rates[idx].plcp == plcp)
			return idx;
	return -1;
}

#ifdef CONFIG_IWLWIFI_DEBUG
#define TX_STATUS_ENTRY(x) case TX_3945_STATUS_FAIL_ ## x: return #x

static const char *iwl3945_get_tx_fail_reason(u32 status)
{
	switch (status & TX_STATUS_MSK) {
	case TX_3945_STATUS_SUCCESS:
		return "SUCCESS";
		TX_STATUS_ENTRY(SHORT_LIMIT);
		TX_STATUS_ENTRY(LONG_LIMIT);
		TX_STATUS_ENTRY(FIFO_UNDERRUN);
		TX_STATUS_ENTRY(MGMNT_ABORT);
		TX_STATUS_ENTRY(NEXT_FRAG);
		TX_STATUS_ENTRY(LIFE_EXPIRE);
		TX_STATUS_ENTRY(DEST_PS);
		TX_STATUS_ENTRY(ABORTED);
		TX_STATUS_ENTRY(BT_RETRY);
		TX_STATUS_ENTRY(STA_INVALID);
		TX_STATUS_ENTRY(FRAG_DROPPED);
		TX_STATUS_ENTRY(TID_DISABLE);
		TX_STATUS_ENTRY(FRAME_FLUSHED);
		TX_STATUS_ENTRY(INSUFFICIENT_CF_POLL);
		TX_STATUS_ENTRY(TX_LOCKED);
		TX_STATUS_ENTRY(NO_BEACON_ON_RADAR);
	}

	return "UNKNOWN";
}
#else
static inline const char *iwl3945_get_tx_fail_reason(u32 status)
{
	return "";
}
#endif

/*
 * get ieee prev rate from rate scale table.
 * for A and B mode we need to overright prev
 * value
 */
int iwl3945_rs_next_rate(struct iwl_priv *priv, int rate)
{
	int next_rate = iwl3945_get_prev_ieee_rate(rate);

	switch (priv->band) {
	case IEEE80211_BAND_5GHZ:
		if (rate == IWL_RATE_12M_INDEX)
			next_rate = IWL_RATE_9M_INDEX;
		else if (rate == IWL_RATE_6M_INDEX)
			next_rate = IWL_RATE_6M_INDEX;
		break;
	case IEEE80211_BAND_2GHZ:
		if (!(priv->_3945.sta_supp_rates & IWL_OFDM_RATES_MASK) &&
		    iwl_is_associated(priv, IWL_RXON_CTX_BSS)) {
			if (rate == IWL_RATE_11M_INDEX)
				next_rate = IWL_RATE_5M_INDEX;
		}
		break;

	default:
		break;
	}

	return next_rate;
}


/**
 * iwl3945_tx_queue_reclaim - Reclaim Tx queue entries already Tx'd
 *
 * When FW advances 'R' index, all entries between old and new 'R' index
 * need to be reclaimed. As result, some free space forms. If there is
 * enough free space (> low mark), wake the stack that feeds us.
 */
static void iwl3945_tx_queue_reclaim(struct iwl_priv *priv,
				     int txq_id, int index)
{
	struct iwl_tx_queue *txq = &priv->txq[txq_id];
	struct iwl_queue *q = &txq->q;
	struct iwl_tx_info *tx_info;

	BUG_ON(txq_id == IWL39_CMD_QUEUE_NUM);

	for (index = iwl_queue_inc_wrap(index, q->n_bd); q->read_ptr != index;
		q->read_ptr = iwl_queue_inc_wrap(q->read_ptr, q->n_bd)) {

		tx_info = &txq->txb[txq->q.read_ptr];
		ieee80211_tx_status_irqsafe(priv->hw, tx_info->skb);
		tx_info->skb = NULL;
		priv->cfg->ops->lib->txq_free_tfd(priv, txq);
	}

	if (iwl_queue_space(q) > q->low_mark && (txq_id >= 0) &&
			(txq_id != IWL39_CMD_QUEUE_NUM) &&
			priv->mac80211_registered)
		iwl_wake_queue(priv, txq);
}

/**
 * iwl3945_rx_reply_tx - Handle Tx response
 */
static void iwl3945_rx_reply_tx(struct iwl_priv *priv,
				struct iwl_rx_mem_buffer *rxb)
{
	struct iwl_rx_packet *pkt = rxb_addr(rxb);
	u16 sequence = le16_to_cpu(pkt->hdr.sequence);
	int txq_id = SEQ_TO_QUEUE(sequence);
	int index = SEQ_TO_INDEX(sequence);
	struct iwl_tx_queue *txq = &priv->txq[txq_id];
	struct ieee80211_tx_info *info;
	struct iwl3945_tx_resp *tx_resp = (void *)&pkt->u.raw[0];
	u32  status = le32_to_cpu(tx_resp->status);
	int rate_idx;
	int fail;

	if ((index >= txq->q.n_bd) || (iwl_queue_used(&txq->q, index) == 0)) {
		IWL_ERR(priv, "Read index for DMA queue txq_id (%d) index %d "
			  "is out of range [0-%d] %d %d\n", txq_id,
			  index, txq->q.n_bd, txq->q.write_ptr,
			  txq->q.read_ptr);
		return;
	}

	txq->time_stamp = jiffies;
	info = IEEE80211_SKB_CB(txq->txb[txq->q.read_ptr].skb);
	ieee80211_tx_info_clear_status(info);

	/* Fill the MRR chain with some info about on-chip retransmissions */
	rate_idx = iwl3945_hwrate_to_plcp_idx(tx_resp->rate);
	if (info->band == IEEE80211_BAND_5GHZ)
		rate_idx -= IWL_FIRST_OFDM_RATE;

	fail = tx_resp->failure_frame;

	info->status.rates[0].idx = rate_idx;
	info->status.rates[0].count = fail + 1; /* add final attempt */

	/* tx_status->rts_retry_count = tx_resp->failure_rts; */
	info->flags |= ((status & TX_STATUS_MSK) == TX_STATUS_SUCCESS) ?
				IEEE80211_TX_STAT_ACK : 0;

	IWL_DEBUG_TX(priv, "Tx queue %d Status %s (0x%08x) plcp rate %d retries %d\n",
			txq_id, iwl3945_get_tx_fail_reason(status), status,
			tx_resp->rate, tx_resp->failure_frame);

	IWL_DEBUG_TX_REPLY(priv, "Tx queue reclaim %d\n", index);
	iwl3945_tx_queue_reclaim(priv, txq_id, index);

	if (status & TX_ABORT_REQUIRED_MSK)
		IWL_ERR(priv, "TODO:  Implement Tx ABORT REQUIRED!!!\n");
}



/*****************************************************************************
 *
 * Intel PRO/Wireless 3945ABG/BG Network Connection
 *
 *  RX handler implementations
 *
 *****************************************************************************/
#ifdef CONFIG_IWLWIFI_DEBUGFS
/*
 *  based on the assumption of all statistics counter are in DWORD
 *  FIXME: This function is for debugging, do not deal with
 *  the case of counters roll-over.
 */
static void iwl3945_accumulative_statistics(struct iwl_priv *priv,
					    __le32 *stats)
{
	int i;
	__le32 *prev_stats;
	u32 *accum_stats;
	u32 *delta, *max_delta;

	prev_stats = (__le32 *)&priv->_3945.statistics;
	accum_stats = (u32 *)&priv->_3945.accum_statistics;
	delta = (u32 *)&priv->_3945.delta_statistics;
	max_delta = (u32 *)&priv->_3945.max_delta;

	for (i = sizeof(__le32); i < sizeof(struct iwl3945_notif_statistics);
	     i += sizeof(__le32), stats++, prev_stats++, delta++,
	     max_delta++, accum_stats++) {
		if (le32_to_cpu(*stats) > le32_to_cpu(*prev_stats)) {
			*delta = (le32_to_cpu(*stats) -
				le32_to_cpu(*prev_stats));
			*accum_stats += *delta;
			if (*delta > *max_delta)
				*max_delta = *delta;
		}
	}

	/* reset accumulative statistics for "no-counter" type statistics */
	priv->_3945.accum_statistics.general.temperature =
		priv->_3945.statistics.general.temperature;
	priv->_3945.accum_statistics.general.ttl_timestamp =
		priv->_3945.statistics.general.ttl_timestamp;
}
#endif

void iwl3945_hw_rx_statistics(struct iwl_priv *priv,
		struct iwl_rx_mem_buffer *rxb)
{
	struct iwl_rx_packet *pkt = rxb_addr(rxb);

	IWL_DEBUG_RX(priv, "Statistics notification received (%d vs %d).\n",
		     (int)sizeof(struct iwl3945_notif_statistics),
		     le32_to_cpu(pkt->len_n_flags) & FH_RSCSR_FRAME_SIZE_MSK);
#ifdef CONFIG_IWLWIFI_DEBUGFS
	iwl3945_accumulative_statistics(priv, (__le32 *)&pkt->u.raw);
#endif
	iwl_recover_from_statistics(priv, pkt);

	memcpy(&priv->_3945.statistics, pkt->u.raw, sizeof(priv->_3945.statistics));
}

void iwl3945_reply_statistics(struct iwl_priv *priv,
			      struct iwl_rx_mem_buffer *rxb)
{
	struct iwl_rx_packet *pkt = rxb_addr(rxb);
	__le32 *flag = (__le32 *)&pkt->u.raw;

	if (le32_to_cpu(*flag) & UCODE_STATISTICS_CLEAR_MSK) {
#ifdef CONFIG_IWLWIFI_DEBUGFS
		memset(&priv->_3945.accum_statistics, 0,
			sizeof(struct iwl3945_notif_statistics));
		memset(&priv->_3945.delta_statistics, 0,
			sizeof(struct iwl3945_notif_statistics));
		memset(&priv->_3945.max_delta, 0,
			sizeof(struct iwl3945_notif_statistics));
#endif
		IWL_DEBUG_RX(priv, "Statistics have been cleared\n");
	}
	iwl3945_hw_rx_statistics(priv, rxb);
}


/******************************************************************************
 *
 * Misc. internal state and helper functions
 *
 ******************************************************************************/

/* This is necessary only for a number of statistics, see the caller. */
static int iwl3945_is_network_packet(struct iwl_priv *priv,
		struct ieee80211_hdr *header)
{
	/* Filter incoming packets to determine if they are targeted toward
	 * this network, discarding packets coming from ourselves */
	switch (priv->iw_mode) {
	case NL80211_IFTYPE_ADHOC: /* Header: Dest. | Source    | BSSID */
		/* packets to our IBSS update information */
		return !compare_ether_addr(header->addr3, priv->bssid);
	case NL80211_IFTYPE_STATION: /* Header: Dest. | AP{BSSID} | Source */
		/* packets to our IBSS update information */
		return !compare_ether_addr(header->addr2, priv->bssid);
	default:
		return 1;
	}
}

static void iwl3945_pass_packet_to_mac80211(struct iwl_priv *priv,
				   struct iwl_rx_mem_buffer *rxb,
				   struct ieee80211_rx_status *stats)
{
	struct iwl_rx_packet *pkt = rxb_addr(rxb);
	struct ieee80211_hdr *hdr = (struct ieee80211_hdr *)IWL_RX_DATA(pkt);
	struct iwl3945_rx_frame_hdr *rx_hdr = IWL_RX_HDR(pkt);
	struct iwl3945_rx_frame_end *rx_end = IWL_RX_END(pkt);
	u16 len = le16_to_cpu(rx_hdr->len);
	struct sk_buff *skb;
	__le16 fc = hdr->frame_control;

	/* We received data from the HW, so stop the watchdog */
	if (unlikely(len + IWL39_RX_FRAME_SIZE >
		     PAGE_SIZE << priv->hw_params.rx_page_order)) {
		IWL_DEBUG_DROP(priv, "Corruption detected!\n");
		return;
	}

	/* We only process data packets if the interface is open */
	if (unlikely(!priv->is_open)) {
		IWL_DEBUG_DROP_LIMIT(priv,
			"Dropping packet while interface is not open.\n");
		return;
	}

	skb = dev_alloc_skb(128);
	if (!skb) {
		IWL_ERR(priv, "dev_alloc_skb failed\n");
		return;
	}

	if (!iwl3945_mod_params.sw_crypto)
		iwl_set_decrypted_flag(priv,
				       (struct ieee80211_hdr *)rxb_addr(rxb),
				       le32_to_cpu(rx_end->status), stats);

	skb_add_rx_frag(skb, 0, rxb->page,
			(void *)rx_hdr->payload - (void *)pkt, len);

	iwl_update_stats(priv, false, fc, len);
	memcpy(IEEE80211_SKB_RXCB(skb), stats, sizeof(*stats));

	ieee80211_rx(priv->hw, skb);
	priv->alloc_rxb_page--;
	rxb->page = NULL;
}

#define IWL_DELAY_NEXT_SCAN_AFTER_ASSOC (HZ*6)

static void iwl3945_rx_reply_rx(struct iwl_priv *priv,
				struct iwl_rx_mem_buffer *rxb)
{
	struct ieee80211_hdr *header;
	struct ieee80211_rx_status rx_status;
	struct iwl_rx_packet *pkt = rxb_addr(rxb);
	struct iwl3945_rx_frame_stats *rx_stats = IWL_RX_STATS(pkt);
	struct iwl3945_rx_frame_hdr *rx_hdr = IWL_RX_HDR(pkt);
	struct iwl3945_rx_frame_end *rx_end = IWL_RX_END(pkt);
	u16 rx_stats_sig_avg __maybe_unused = le16_to_cpu(rx_stats->sig_avg);
	u16 rx_stats_noise_diff __maybe_unused = le16_to_cpu(rx_stats->noise_diff);
	u8 network_packet;

	rx_status.flag = 0;
	rx_status.mactime = le64_to_cpu(rx_end->timestamp);
	rx_status.freq =
		ieee80211_channel_to_frequency(le16_to_cpu(rx_hdr->channel));
	rx_status.band = (rx_hdr->phy_flags & RX_RES_PHY_FLAGS_BAND_24_MSK) ?
				IEEE80211_BAND_2GHZ : IEEE80211_BAND_5GHZ;

	rx_status.rate_idx = iwl3945_hwrate_to_plcp_idx(rx_hdr->rate);
	if (rx_status.band == IEEE80211_BAND_5GHZ)
		rx_status.rate_idx -= IWL_FIRST_OFDM_RATE;

	rx_status.antenna = (le16_to_cpu(rx_hdr->phy_flags) &
					RX_RES_PHY_FLAGS_ANTENNA_MSK) >> 4;

	/* set the preamble flag if appropriate */
	if (rx_hdr->phy_flags & RX_RES_PHY_FLAGS_SHORT_PREAMBLE_MSK)
		rx_status.flag |= RX_FLAG_SHORTPRE;

	if ((unlikely(rx_stats->phy_count > 20))) {
		IWL_DEBUG_DROP(priv, "dsp size out of range [0,20]: %d/n",
				rx_stats->phy_count);
		return;
	}

	if (!(rx_end->status & RX_RES_STATUS_NO_CRC32_ERROR)
	    || !(rx_end->status & RX_RES_STATUS_NO_RXE_OVERFLOW)) {
		IWL_DEBUG_RX(priv, "Bad CRC or FIFO: 0x%08X.\n", rx_end->status);
		return;
	}



	/* Convert 3945's rssi indicator to dBm */
	rx_status.signal = rx_stats->rssi - IWL39_RSSI_OFFSET;

	IWL_DEBUG_STATS(priv, "Rssi %d sig_avg %d noise_diff %d\n",
			rx_status.signal, rx_stats_sig_avg,
			rx_stats_noise_diff);

	header = (struct ieee80211_hdr *)IWL_RX_DATA(pkt);

	network_packet = iwl3945_is_network_packet(priv, header);

	IWL_DEBUG_STATS_LIMIT(priv, "[%c] %d RSSI:%d Signal:%u, Rate:%u\n",
			      network_packet ? '*' : ' ',
			      le16_to_cpu(rx_hdr->channel),
			      rx_status.signal, rx_status.signal,
			      rx_status.rate_idx);

	iwl_dbg_log_rx_data_frame(priv, le16_to_cpu(rx_hdr->len), header);

	if (network_packet) {
		priv->_3945.last_beacon_time =
			le32_to_cpu(rx_end->beacon_timestamp);
		priv->_3945.last_tsf = le64_to_cpu(rx_end->timestamp);
		priv->_3945.last_rx_rssi = rx_status.signal;
	}

	iwl3945_pass_packet_to_mac80211(priv, rxb, &rx_status);
}

int iwl3945_hw_txq_attach_buf_to_tfd(struct iwl_priv *priv,
				     struct iwl_tx_queue *txq,
				     dma_addr_t addr, u16 len, u8 reset, u8 pad)
{
	int count;
	struct iwl_queue *q;
	struct iwl3945_tfd *tfd, *tfd_tmp;

	q = &txq->q;
	tfd_tmp = (struct iwl3945_tfd *)txq->tfds;
	tfd = &tfd_tmp[q->write_ptr];

	if (reset)
		memset(tfd, 0, sizeof(*tfd));

	count = TFD_CTL_COUNT_GET(le32_to_cpu(tfd->control_flags));

	if ((count >= NUM_TFD_CHUNKS) || (count < 0)) {
		IWL_ERR(priv, "Error can not send more than %d chunks\n",
			  NUM_TFD_CHUNKS);
		return -EINVAL;
	}

	tfd->tbs[count].addr = cpu_to_le32(addr);
	tfd->tbs[count].len = cpu_to_le32(len);

	count++;

	tfd->control_flags = cpu_to_le32(TFD_CTL_COUNT_SET(count) |
					 TFD_CTL_PAD_SET(pad));

	return 0;
}

/**
 * iwl3945_hw_txq_free_tfd - Free one TFD, those at index [txq->q.read_ptr]
 *
 * Does NOT advance any indexes
 */
void iwl3945_hw_txq_free_tfd(struct iwl_priv *priv, struct iwl_tx_queue *txq)
{
	struct iwl3945_tfd *tfd_tmp = (struct iwl3945_tfd *)txq->tfds;
	int index = txq->q.read_ptr;
	struct iwl3945_tfd *tfd = &tfd_tmp[index];
	struct pci_dev *dev = priv->pci_dev;
	int i;
	int counter;

	/* sanity check */
	counter = TFD_CTL_COUNT_GET(le32_to_cpu(tfd->control_flags));
	if (counter > NUM_TFD_CHUNKS) {
		IWL_ERR(priv, "Too many chunks: %i\n", counter);
		/* @todo issue fatal error, it is quite serious situation */
		return;
	}

	/* Unmap tx_cmd */
	if (counter)
		pci_unmap_single(dev,
				dma_unmap_addr(&txq->meta[index], mapping),
				dma_unmap_len(&txq->meta[index], len),
				PCI_DMA_TODEVICE);

	/* unmap chunks if any */

	for (i = 1; i < counter; i++)
		pci_unmap_single(dev, le32_to_cpu(tfd->tbs[i].addr),
			 le32_to_cpu(tfd->tbs[i].len), PCI_DMA_TODEVICE);

	/* free SKB */
	if (txq->txb) {
		struct sk_buff *skb;

		skb = txq->txb[txq->q.read_ptr].skb;

		/* can be called from irqs-disabled context */
		if (skb) {
			dev_kfree_skb_any(skb);
			txq->txb[txq->q.read_ptr].skb = NULL;
		}
	}
}

/**
 * iwl3945_hw_build_tx_cmd_rate - Add rate portion to TX_CMD:
 *
*/
void iwl3945_hw_build_tx_cmd_rate(struct iwl_priv *priv,
				  struct iwl_device_cmd *cmd,
				  struct ieee80211_tx_info *info,
				  struct ieee80211_hdr *hdr,
				  int sta_id, int tx_id)
{
	u16 hw_value = ieee80211_get_tx_rate(priv->hw, info)->hw_value;
	u16 rate_index = min(hw_value & 0xffff, IWL_RATE_COUNT_3945);
	u16 rate_mask;
	int rate;
	u8 rts_retry_limit;
	u8 data_retry_limit;
	__le32 tx_flags;
	__le16 fc = hdr->frame_control;
	struct iwl3945_tx_cmd *tx_cmd = (struct iwl3945_tx_cmd *)cmd->cmd.payload;

	rate = iwl3945_rates[rate_index].plcp;
	tx_flags = tx_cmd->tx_flags;

	/* We need to figure out how to get the sta->supp_rates while
	 * in this running context */
	rate_mask = IWL_RATES_MASK;


	/* Set retry limit on DATA packets and Probe Responses*/
	if (ieee80211_is_probe_resp(fc))
		data_retry_limit = 3;
	else
		data_retry_limit = IWL_DEFAULT_TX_RETRY;
	tx_cmd->data_retry_limit = data_retry_limit;

	if (tx_id >= IWL39_CMD_QUEUE_NUM)
		rts_retry_limit = 3;
	else
		rts_retry_limit = 7;

	if (data_retry_limit < rts_retry_limit)
		rts_retry_limit = data_retry_limit;
	tx_cmd->rts_retry_limit = rts_retry_limit;

	tx_cmd->rate = rate;
	tx_cmd->tx_flags = tx_flags;

	/* OFDM */
	tx_cmd->supp_rates[0] =
	   ((rate_mask & IWL_OFDM_RATES_MASK) >> IWL_FIRST_OFDM_RATE) & 0xFF;

	/* CCK */
	tx_cmd->supp_rates[1] = (rate_mask & 0xF);

	IWL_DEBUG_RATE(priv, "Tx sta id: %d, rate: %d (plcp), flags: 0x%4X "
		       "cck/ofdm mask: 0x%x/0x%x\n", sta_id,
		       tx_cmd->rate, le32_to_cpu(tx_cmd->tx_flags),
		       tx_cmd->supp_rates[1], tx_cmd->supp_rates[0]);
}

static u8 iwl3945_sync_sta(struct iwl_priv *priv, int sta_id, u16 tx_rate)
{
	unsigned long flags_spin;
	struct iwl_station_entry *station;

	if (sta_id == IWL_INVALID_STATION)
		return IWL_INVALID_STATION;

	spin_lock_irqsave(&priv->sta_lock, flags_spin);
	station = &priv->stations[sta_id];

	station->sta.sta.modify_mask = STA_MODIFY_TX_RATE_MSK;
	station->sta.rate_n_flags = cpu_to_le16(tx_rate);
	station->sta.mode = STA_CONTROL_MODIFY_MSK;
	iwl_send_add_sta(priv, &station->sta, CMD_ASYNC);
	spin_unlock_irqrestore(&priv->sta_lock, flags_spin);

	IWL_DEBUG_RATE(priv, "SCALE sync station %d to rate %d\n",
			sta_id, tx_rate);
	return sta_id;
}

static void iwl3945_set_pwr_vmain(struct iwl_priv *priv)
{
/*
 * (for documentation purposes)
 * to set power to V_AUX, do

		if (pci_pme_capable(priv->pci_dev, PCI_D3cold)) {
			iwl_set_bits_mask_prph(priv, APMG_PS_CTRL_REG,
					APMG_PS_CTRL_VAL_PWR_SRC_VAUX,
					~APMG_PS_CTRL_MSK_PWR_SRC);

			iwl_poll_bit(priv, CSR_GPIO_IN,
				     CSR_GPIO_IN_VAL_VAUX_PWR_SRC,
				     CSR_GPIO_IN_BIT_AUX_POWER, 5000);
		}
 */

	iwl_set_bits_mask_prph(priv, APMG_PS_CTRL_REG,
			APMG_PS_CTRL_VAL_PWR_SRC_VMAIN,
			~APMG_PS_CTRL_MSK_PWR_SRC);

	iwl_poll_bit(priv, CSR_GPIO_IN, CSR_GPIO_IN_VAL_VMAIN_PWR_SRC,
		     CSR_GPIO_IN_BIT_AUX_POWER, 5000);	/* uS */
}

static int iwl3945_rx_init(struct iwl_priv *priv, struct iwl_rx_queue *rxq)
{
	iwl_write_direct32(priv, FH39_RCSR_RBD_BASE(0), rxq->bd_dma);
	iwl_write_direct32(priv, FH39_RCSR_RPTR_ADDR(0), rxq->rb_stts_dma);
	iwl_write_direct32(priv, FH39_RCSR_WPTR(0), 0);
	iwl_write_direct32(priv, FH39_RCSR_CONFIG(0),
		FH39_RCSR_RX_CONFIG_REG_VAL_DMA_CHNL_EN_ENABLE |
		FH39_RCSR_RX_CONFIG_REG_VAL_RDRBD_EN_ENABLE |
		FH39_RCSR_RX_CONFIG_REG_BIT_WR_STTS_EN |
		FH39_RCSR_RX_CONFIG_REG_VAL_MAX_FRAG_SIZE_128 |
		(RX_QUEUE_SIZE_LOG << FH39_RCSR_RX_CONFIG_REG_POS_RBDC_SIZE) |
		FH39_RCSR_RX_CONFIG_REG_VAL_IRQ_DEST_INT_HOST |
		(1 << FH39_RCSR_RX_CONFIG_REG_POS_IRQ_RBTH) |
		FH39_RCSR_RX_CONFIG_REG_VAL_MSG_MODE_FH);

	/* fake read to flush all prev I/O */
	iwl_read_direct32(priv, FH39_RSSR_CTRL);

	return 0;
}

static int iwl3945_tx_reset(struct iwl_priv *priv)
{

	/* bypass mode */
	iwl_write_prph(priv, ALM_SCD_MODE_REG, 0x2);

	/* RA 0 is active */
	iwl_write_prph(priv, ALM_SCD_ARASTAT_REG, 0x01);

	/* all 6 fifo are active */
	iwl_write_prph(priv, ALM_SCD_TXFACT_REG, 0x3f);

	iwl_write_prph(priv, ALM_SCD_SBYP_MODE_1_REG, 0x010000);
	iwl_write_prph(priv, ALM_SCD_SBYP_MODE_2_REG, 0x030002);
	iwl_write_prph(priv, ALM_SCD_TXF4MF_REG, 0x000004);
	iwl_write_prph(priv, ALM_SCD_TXF5MF_REG, 0x000005);

	iwl_write_direct32(priv, FH39_TSSR_CBB_BASE,
			     priv->_3945.shared_phys);

	iwl_write_direct32(priv, FH39_TSSR_MSG_CONFIG,
		FH39_TSSR_TX_MSG_CONFIG_REG_VAL_SNOOP_RD_TXPD_ON |
		FH39_TSSR_TX_MSG_CONFIG_REG_VAL_ORDER_RD_TXPD_ON |
		FH39_TSSR_TX_MSG_CONFIG_REG_VAL_MAX_FRAG_SIZE_128B |
		FH39_TSSR_TX_MSG_CONFIG_REG_VAL_SNOOP_RD_TFD_ON |
		FH39_TSSR_TX_MSG_CONFIG_REG_VAL_ORDER_RD_CBB_ON |
		FH39_TSSR_TX_MSG_CONFIG_REG_VAL_ORDER_RSP_WAIT_TH |
		FH39_TSSR_TX_MSG_CONFIG_REG_VAL_RSP_WAIT_TH);


	return 0;
}

/**
 * iwl3945_txq_ctx_reset - Reset TX queue context
 *
 * Destroys all DMA structures and initialize them again
 */
static int iwl3945_txq_ctx_reset(struct iwl_priv *priv)
{
	int rc;
	int txq_id, slots_num;

	iwl3945_hw_txq_ctx_free(priv);

	/* allocate tx queue structure */
	rc = iwl_alloc_txq_mem(priv);
	if (rc)
		return rc;

	/* Tx CMD queue */
	rc = iwl3945_tx_reset(priv);
	if (rc)
		goto error;

	/* Tx queue(s) */
	for (txq_id = 0; txq_id < priv->hw_params.max_txq_num; txq_id++) {
		slots_num = (txq_id == IWL39_CMD_QUEUE_NUM) ?
				TFD_CMD_SLOTS : TFD_TX_CMD_SLOTS;
		rc = iwl_tx_queue_init(priv, &priv->txq[txq_id], slots_num,
				       txq_id);
		if (rc) {
			IWL_ERR(priv, "Tx %d queue init failed\n", txq_id);
			goto error;
		}
	}

	return rc;

 error:
	iwl3945_hw_txq_ctx_free(priv);
	return rc;
}


/*
 * Start up 3945's basic functionality after it has been reset
 * (e.g. after platform boot, or shutdown via iwl_apm_stop())
 * NOTE:  This does not load uCode nor start the embedded processor
 */
static int iwl3945_apm_init(struct iwl_priv *priv)
{
	int ret = iwl_apm_init(priv);

	/* Clear APMG (NIC's internal power management) interrupts */
	iwl_write_prph(priv, APMG_RTC_INT_MSK_REG, 0x0);
	iwl_write_prph(priv, APMG_RTC_INT_STT_REG, 0xFFFFFFFF);

	/* Reset radio chip */
	iwl_set_bits_prph(priv, APMG_PS_CTRL_REG, APMG_PS_CTRL_VAL_RESET_REQ);
	udelay(5);
	iwl_clear_bits_prph(priv, APMG_PS_CTRL_REG, APMG_PS_CTRL_VAL_RESET_REQ);

	return ret;
}

static void iwl3945_nic_config(struct iwl_priv *priv)
{
	struct iwl3945_eeprom *eeprom = (struct iwl3945_eeprom *)priv->eeprom;
	unsigned long flags;
	u8 rev_id = 0;

	spin_lock_irqsave(&priv->lock, flags);

	/* Determine HW type */
	pci_read_config_byte(priv->pci_dev, PCI_REVISION_ID, &rev_id);

	IWL_DEBUG_INFO(priv, "HW Revision ID = 0x%X\n", rev_id);

	if (rev_id & PCI_CFG_REV_ID_BIT_RTP)
		IWL_DEBUG_INFO(priv, "RTP type\n");
	else if (rev_id & PCI_CFG_REV_ID_BIT_BASIC_SKU) {
		IWL_DEBUG_INFO(priv, "3945 RADIO-MB type\n");
		iwl_set_bit(priv, CSR_HW_IF_CONFIG_REG,
			    CSR39_HW_IF_CONFIG_REG_BIT_3945_MB);
	} else {
		IWL_DEBUG_INFO(priv, "3945 RADIO-MM type\n");
		iwl_set_bit(priv, CSR_HW_IF_CONFIG_REG,
			    CSR39_HW_IF_CONFIG_REG_BIT_3945_MM);
	}

	if (EEPROM_SKU_CAP_OP_MODE_MRC == eeprom->sku_cap) {
		IWL_DEBUG_INFO(priv, "SKU OP mode is mrc\n");
		iwl_set_bit(priv, CSR_HW_IF_CONFIG_REG,
			    CSR39_HW_IF_CONFIG_REG_BIT_SKU_MRC);
	} else
		IWL_DEBUG_INFO(priv, "SKU OP mode is basic\n");

	if ((eeprom->board_revision & 0xF0) == 0xD0) {
		IWL_DEBUG_INFO(priv, "3945ABG revision is 0x%X\n",
			       eeprom->board_revision);
		iwl_set_bit(priv, CSR_HW_IF_CONFIG_REG,
			    CSR39_HW_IF_CONFIG_REG_BIT_BOARD_TYPE);
	} else {
		IWL_DEBUG_INFO(priv, "3945ABG revision is 0x%X\n",
			       eeprom->board_revision);
		iwl_clear_bit(priv, CSR_HW_IF_CONFIG_REG,
			      CSR39_HW_IF_CONFIG_REG_BIT_BOARD_TYPE);
	}

	if (eeprom->almgor_m_version <= 1) {
		iwl_set_bit(priv, CSR_HW_IF_CONFIG_REG,
			    CSR39_HW_IF_CONFIG_REG_BITS_SILICON_TYPE_A);
		IWL_DEBUG_INFO(priv, "Card M type A version is 0x%X\n",
			       eeprom->almgor_m_version);
	} else {
		IWL_DEBUG_INFO(priv, "Card M type B version is 0x%X\n",
			       eeprom->almgor_m_version);
		iwl_set_bit(priv, CSR_HW_IF_CONFIG_REG,
			    CSR39_HW_IF_CONFIG_REG_BITS_SILICON_TYPE_B);
	}
	spin_unlock_irqrestore(&priv->lock, flags);

	if (eeprom->sku_cap & EEPROM_SKU_CAP_SW_RF_KILL_ENABLE)
		IWL_DEBUG_RF_KILL(priv, "SW RF KILL supported in EEPROM.\n");

	if (eeprom->sku_cap & EEPROM_SKU_CAP_HW_RF_KILL_ENABLE)
		IWL_DEBUG_RF_KILL(priv, "HW RF KILL supported in EEPROM.\n");
}

int iwl3945_hw_nic_init(struct iwl_priv *priv)
{
	int rc;
	unsigned long flags;
	struct iwl_rx_queue *rxq = &priv->rxq;

	spin_lock_irqsave(&priv->lock, flags);
	priv->cfg->ops->lib->apm_ops.init(priv);
	spin_unlock_irqrestore(&priv->lock, flags);

	iwl3945_set_pwr_vmain(priv);

	priv->cfg->ops->lib->apm_ops.config(priv);

	/* Allocate the RX queue, or reset if it is already allocated */
	if (!rxq->bd) {
		rc = iwl_rx_queue_alloc(priv);
		if (rc) {
			IWL_ERR(priv, "Unable to initialize Rx queue\n");
			return -ENOMEM;
		}
	} else
		iwl3945_rx_queue_reset(priv, rxq);

	iwl3945_rx_replenish(priv);

	iwl3945_rx_init(priv, rxq);


	/* Look at using this instead:
	rxq->need_update = 1;
	iwl_rx_queue_update_write_ptr(priv, rxq);
	*/

	iwl_write_direct32(priv, FH39_RCSR_WPTR(0), rxq->write & ~7);

	rc = iwl3945_txq_ctx_reset(priv);
	if (rc)
		return rc;

	set_bit(STATUS_INIT, &priv->status);

	return 0;
}

/**
 * iwl3945_hw_txq_ctx_free - Free TXQ Context
 *
 * Destroy all TX DMA queues and structures
 */
void iwl3945_hw_txq_ctx_free(struct iwl_priv *priv)
{
	int txq_id;

	/* Tx queues */
	if (priv->txq)
		for (txq_id = 0; txq_id < priv->hw_params.max_txq_num;
		     txq_id++)
			if (txq_id == IWL39_CMD_QUEUE_NUM)
				iwl_cmd_queue_free(priv);
			else
				iwl_tx_queue_free(priv, txq_id);

	/* free tx queue structure */
	iwl_free_txq_mem(priv);
}

void iwl3945_hw_txq_ctx_stop(struct iwl_priv *priv)
{
	int txq_id;

	/* stop SCD */
	iwl_write_prph(priv, ALM_SCD_MODE_REG, 0);
	iwl_write_prph(priv, ALM_SCD_TXFACT_REG, 0);

	/* reset TFD queues */
	for (txq_id = 0; txq_id < priv->hw_params.max_txq_num; txq_id++) {
		iwl_write_direct32(priv, FH39_TCSR_CONFIG(txq_id), 0x0);
		iwl_poll_direct_bit(priv, FH39_TSSR_TX_STATUS,
				FH39_TSSR_TX_STATUS_REG_MSK_CHNL_IDLE(txq_id),
				1000);
	}

	iwl3945_hw_txq_ctx_free(priv);
}

/**
 * iwl3945_hw_reg_adjust_power_by_temp
 * return index delta into power gain settings table
*/
static int iwl3945_hw_reg_adjust_power_by_temp(int new_reading, int old_reading)
{
	return (new_reading - old_reading) * (-11) / 100;
}

/**
 * iwl3945_hw_reg_temp_out_of_range - Keep temperature in sane range
 */
static inline int iwl3945_hw_reg_temp_out_of_range(int temperature)
{
	return ((temperature < -260) || (temperature > 25)) ? 1 : 0;
}

int iwl3945_hw_get_temperature(struct iwl_priv *priv)
{
	return iwl_read32(priv, CSR_UCODE_DRV_GP2);
}

/**
 * iwl3945_hw_reg_txpower_get_temperature
 * get the current temperature by reading from NIC
*/
static int iwl3945_hw_reg_txpower_get_temperature(struct iwl_priv *priv)
{
	struct iwl3945_eeprom *eeprom = (struct iwl3945_eeprom *)priv->eeprom;
	int temperature;

	temperature = iwl3945_hw_get_temperature(priv);

	/* driver's okay range is -260 to +25.
	 *   human readable okay range is 0 to +285 */
	IWL_DEBUG_INFO(priv, "Temperature: %d\n", temperature + IWL_TEMP_CONVERT);

	/* handle insane temp reading */
	if (iwl3945_hw_reg_temp_out_of_range(temperature)) {
		IWL_ERR(priv, "Error bad temperature value  %d\n", temperature);

		/* if really really hot(?),
		 *   substitute the 3rd band/group's temp measured at factory */
		if (priv->last_temperature > 100)
			temperature = eeprom->groups[2].temperature;
		else /* else use most recent "sane" value from driver */
			temperature = priv->last_temperature;
	}

	return temperature;	/* raw, not "human readable" */
}

/* Adjust Txpower only if temperature variance is greater than threshold.
 *
 * Both are lower than older versions' 9 degrees */
#define IWL_TEMPERATURE_LIMIT_TIMER   6

/**
 * is_temp_calib_needed - determines if new calibration is needed
 *
 * records new temperature in tx_mgr->temperature.
 * replaces tx_mgr->last_temperature *only* if calib needed
 *    (assumes caller will actually do the calibration!). */
static int is_temp_calib_needed(struct iwl_priv *priv)
{
	int temp_diff;

	priv->temperature = iwl3945_hw_reg_txpower_get_temperature(priv);
	temp_diff = priv->temperature - priv->last_temperature;

	/* get absolute value */
	if (temp_diff < 0) {
		IWL_DEBUG_POWER(priv, "Getting cooler, delta %d,\n", temp_diff);
		temp_diff = -temp_diff;
	} else if (temp_diff == 0)
		IWL_DEBUG_POWER(priv, "Same temp,\n");
	else
		IWL_DEBUG_POWER(priv, "Getting warmer, delta %d,\n", temp_diff);

	/* if we don't need calibration, *don't* update last_temperature */
	if (temp_diff < IWL_TEMPERATURE_LIMIT_TIMER) {
		IWL_DEBUG_POWER(priv, "Timed thermal calib not needed\n");
		return 0;
	}

	IWL_DEBUG_POWER(priv, "Timed thermal calib needed\n");

	/* assume that caller will actually do calib ...
	 *   update the "last temperature" value */
	priv->last_temperature = priv->temperature;
	return 1;
}

#define IWL_MAX_GAIN_ENTRIES 78
#define IWL_CCK_FROM_OFDM_POWER_DIFF  -5
#define IWL_CCK_FROM_OFDM_INDEX_DIFF (10)

/* radio and DSP power table, each step is 1/2 dB.
 * 1st number is for RF analog gain, 2nd number is for DSP pre-DAC gain. */
static struct iwl3945_tx_power power_gain_table[2][IWL_MAX_GAIN_ENTRIES] = {
	{
	 {251, 127},		/* 2.4 GHz, highest power */
	 {251, 127},
	 {251, 127},
	 {251, 127},
	 {251, 125},
	 {251, 110},
	 {251, 105},
	 {251, 98},
	 {187, 125},
	 {187, 115},
	 {187, 108},
	 {187, 99},
	 {243, 119},
	 {243, 111},
	 {243, 105},
	 {243, 97},
	 {243, 92},
	 {211, 106},
	 {211, 100},
	 {179, 120},
	 {179, 113},
	 {179, 107},
	 {147, 125},
	 {147, 119},
	 {147, 112},
	 {147, 106},
	 {147, 101},
	 {147, 97},
	 {147, 91},
	 {115, 107},
	 {235, 121},
	 {235, 115},
	 {235, 109},
	 {203, 127},
	 {203, 121},
	 {203, 115},
	 {203, 108},
	 {203, 102},
	 {203, 96},
	 {203, 92},
	 {171, 110},
	 {171, 104},
	 {171, 98},
	 {139, 116},
	 {227, 125},
	 {227, 119},
	 {227, 113},
	 {227, 107},
	 {227, 101},
	 {227, 96},
	 {195, 113},
	 {195, 106},
	 {195, 102},
	 {195, 95},
	 {163, 113},
	 {163, 106},
	 {163, 102},
	 {163, 95},
	 {131, 113},
	 {131, 106},
	 {131, 102},
	 {131, 95},
	 {99, 113},
	 {99, 106},
	 {99, 102},
	 {99, 95},
	 {67, 113},
	 {67, 106},
	 {67, 102},
	 {67, 95},
	 {35, 113},
	 {35, 106},
	 {35, 102},
	 {35, 95},
	 {3, 113},
	 {3, 106},
	 {3, 102},
	 {3, 95} },		/* 2.4 GHz, lowest power */
	{
	 {251, 127},		/* 5.x GHz, highest power */
	 {251, 120},
	 {251, 114},
	 {219, 119},
	 {219, 101},
	 {187, 113},
	 {187, 102},
	 {155, 114},
	 {155, 103},
	 {123, 117},
	 {123, 107},
	 {123, 99},
	 {123, 92},
	 {91, 108},
	 {59, 125},
	 {59, 118},
	 {59, 109},
	 {59, 102},
	 {59, 96},
	 {59, 90},
	 {27, 104},
	 {27, 98},
	 {27, 92},
	 {115, 118},
	 {115, 111},
	 {115, 104},
	 {83, 126},
	 {83, 121},
	 {83, 113},
	 {83, 105},
	 {83, 99},
	 {51, 118},
	 {51, 111},
	 {51, 104},
	 {51, 98},
	 {19, 116},
	 {19, 109},
	 {19, 102},
	 {19, 98},
	 {19, 93},
	 {171, 113},
	 {171, 107},
	 {171, 99},
	 {139, 120},
	 {139, 113},
	 {139, 107},
	 {139, 99},
	 {107, 120},
	 {107, 113},
	 {107, 107},
	 {107, 99},
	 {75, 120},
	 {75, 113},
	 {75, 107},
	 {75, 99},
	 {43, 120},
	 {43, 113},
	 {43, 107},
	 {43, 99},
	 {11, 120},
	 {11, 113},
	 {11, 107},
	 {11, 99},
	 {131, 107},
	 {131, 99},
	 {99, 120},
	 {99, 113},
	 {99, 107},
	 {99, 99},
	 {67, 120},
	 {67, 113},
	 {67, 107},
	 {67, 99},
	 {35, 120},
	 {35, 113},
	 {35, 107},
	 {35, 99},
	 {3, 120} }		/* 5.x GHz, lowest power */
};

static inline u8 iwl3945_hw_reg_fix_power_index(int index)
{
	if (index < 0)
		return 0;
	if (index >= IWL_MAX_GAIN_ENTRIES)
		return IWL_MAX_GAIN_ENTRIES - 1;
	return (u8) index;
}

/* Kick off thermal recalibration check every 60 seconds */
#define REG_RECALIB_PERIOD (60)

/**
 * iwl3945_hw_reg_set_scan_power - Set Tx power for scan probe requests
 *
 * Set (in our channel info database) the direct scan Tx power for 1 Mbit (CCK)
 * or 6 Mbit (OFDM) rates.
 */
static void iwl3945_hw_reg_set_scan_power(struct iwl_priv *priv, u32 scan_tbl_index,
			       s32 rate_index, const s8 *clip_pwrs,
			       struct iwl_channel_info *ch_info,
			       int band_index)
{
	struct iwl3945_scan_power_info *scan_power_info;
	s8 power;
	u8 power_index;

	scan_power_info = &ch_info->scan_pwr_info[scan_tbl_index];

	/* use this channel group's 6Mbit clipping/saturation pwr,
	 *   but cap at regulatory scan power restriction (set during init
	 *   based on eeprom channel data) for this channel.  */
	power = min(ch_info->scan_power, clip_pwrs[IWL_RATE_6M_INDEX_TABLE]);

	/* further limit to user's max power preference.
	 * FIXME:  Other spectrum management power limitations do not
	 *   seem to apply?? */
	power = min(power, priv->tx_power_user_lmt);
	scan_power_info->requested_power = power;

	/* find difference between new scan *power* and current "normal"
	 *   Tx *power* for 6Mb.  Use this difference (x2) to adjust the
	 *   current "normal" temperature-compensated Tx power *index* for
	 *   this rate (1Mb or 6Mb) to yield new temp-compensated scan power
	 *   *index*. */
	power_index = ch_info->power_info[rate_index].power_table_index
	    - (power - ch_info->power_info
	       [IWL_RATE_6M_INDEX_TABLE].requested_power) * 2;

	/* store reference index that we use when adjusting *all* scan
	 *   powers.  So we can accommodate user (all channel) or spectrum
	 *   management (single channel) power changes "between" temperature
	 *   feedback compensation procedures.
	 * don't force fit this reference index into gain table; it may be a
	 *   negative number.  This will help avoid errors when we're at
	 *   the lower bounds (highest gains, for warmest temperatures)
	 *   of the table. */

	/* don't exceed table bounds for "real" setting */
	power_index = iwl3945_hw_reg_fix_power_index(power_index);

	scan_power_info->power_table_index = power_index;
	scan_power_info->tpc.tx_gain =
	    power_gain_table[band_index][power_index].tx_gain;
	scan_power_info->tpc.dsp_atten =
	    power_gain_table[band_index][power_index].dsp_atten;
}

/**
 * iwl3945_send_tx_power - fill in Tx Power command with gain settings
 *
 * Configures power settings for all rates for the current channel,
 * using values from channel info struct, and send to NIC
 */
static int iwl3945_send_tx_power(struct iwl_priv *priv)
{
	int rate_idx, i;
	const struct iwl_channel_info *ch_info = NULL;
	struct iwl3945_txpowertable_cmd txpower = {
		.channel = priv->contexts[IWL_RXON_CTX_BSS].active.channel,
	};
	u16 chan;

	if (WARN_ONCE(test_bit(STATUS_SCAN_HW, &priv->status),
		      "TX Power requested while scanning!\n"))
		return -EAGAIN;

	chan = le16_to_cpu(priv->contexts[IWL_RXON_CTX_BSS].active.channel);

	txpower.band = (priv->band == IEEE80211_BAND_5GHZ) ? 0 : 1;
	ch_info = iwl_get_channel_info(priv, priv->band, chan);
	if (!ch_info) {
		IWL_ERR(priv,
			"Failed to get channel info for channel %d [%d]\n",
			chan, priv->band);
		return -EINVAL;
	}

	if (!is_channel_valid(ch_info)) {
		IWL_DEBUG_POWER(priv, "Not calling TX_PWR_TABLE_CMD on "
				"non-Tx channel.\n");
		return 0;
	}

	/* fill cmd with power settings for all rates for current channel */
	/* Fill OFDM rate */
	for (rate_idx = IWL_FIRST_OFDM_RATE, i = 0;
	     rate_idx <= IWL39_LAST_OFDM_RATE; rate_idx++, i++) {

		txpower.power[i].tpc = ch_info->power_info[i].tpc;
		txpower.power[i].rate = iwl3945_rates[rate_idx].plcp;

		IWL_DEBUG_POWER(priv, "ch %d:%d rf %d dsp %3d rate code 0x%02x\n",
				le16_to_cpu(txpower.channel),
				txpower.band,
				txpower.power[i].tpc.tx_gain,
				txpower.power[i].tpc.dsp_atten,
				txpower.power[i].rate);
	}
	/* Fill CCK rates */
	for (rate_idx = IWL_FIRST_CCK_RATE;
	     rate_idx <= IWL_LAST_CCK_RATE; rate_idx++, i++) {
		txpower.power[i].tpc = ch_info->power_info[i].tpc;
		txpower.power[i].rate = iwl3945_rates[rate_idx].plcp;

		IWL_DEBUG_POWER(priv, "ch %d:%d rf %d dsp %3d rate code 0x%02x\n",
				le16_to_cpu(txpower.channel),
				txpower.band,
				txpower.power[i].tpc.tx_gain,
				txpower.power[i].tpc.dsp_atten,
				txpower.power[i].rate);
	}

	return iwl_send_cmd_pdu(priv, REPLY_TX_PWR_TABLE_CMD,
				sizeof(struct iwl3945_txpowertable_cmd),
				&txpower);

}

/**
 * iwl3945_hw_reg_set_new_power - Configures power tables at new levels
 * @ch_info: Channel to update.  Uses power_info.requested_power.
 *
 * Replace requested_power and base_power_index ch_info fields for
 * one channel.
 *
 * Called if user or spectrum management changes power preferences.
 * Takes into account h/w and modulation limitations (clip power).
 *
 * This does *not* send anything to NIC, just sets up ch_info for one channel.
 *
 * NOTE: reg_compensate_for_temperature_dif() *must* be run after this to
 *	 properly fill out the scan powers, and actual h/w gain settings,
 *	 and send changes to NIC
 */
static int iwl3945_hw_reg_set_new_power(struct iwl_priv *priv,
			     struct iwl_channel_info *ch_info)
{
	struct iwl3945_channel_power_info *power_info;
	int power_changed = 0;
	int i;
	const s8 *clip_pwrs;
	int power;

	/* Get this chnlgrp's rate-to-max/clip-powers table */
	clip_pwrs = priv->_3945.clip_groups[ch_info->group_index].clip_powers;

	/* Get this channel's rate-to-current-power settings table */
	power_info = ch_info->power_info;

	/* update OFDM Txpower settings */
	for (i = IWL_RATE_6M_INDEX_TABLE; i <= IWL_RATE_54M_INDEX_TABLE;
	     i++, ++power_info) {
		int delta_idx;

		/* limit new power to be no more than h/w capability */
		power = min(ch_info->curr_txpow, clip_pwrs[i]);
		if (power == power_info->requested_power)
			continue;

		/* find difference between old and new requested powers,
		 *    update base (non-temp-compensated) power index */
		delta_idx = (power - power_info->requested_power) * 2;
		power_info->base_power_index -= delta_idx;

		/* save new requested power value */
		power_info->requested_power = power;

		power_changed = 1;
	}

	/* update CCK Txpower settings, based on OFDM 12M setting ...
	 *    ... all CCK power settings for a given channel are the *same*. */
	if (power_changed) {
		power =
		    ch_info->power_info[IWL_RATE_12M_INDEX_TABLE].
		    requested_power + IWL_CCK_FROM_OFDM_POWER_DIFF;

		/* do all CCK rates' iwl3945_channel_power_info structures */
		for (i = IWL_RATE_1M_INDEX_TABLE; i <= IWL_RATE_11M_INDEX_TABLE; i++) {
			power_info->requested_power = power;
			power_info->base_power_index =
			    ch_info->power_info[IWL_RATE_12M_INDEX_TABLE].
			    base_power_index + IWL_CCK_FROM_OFDM_INDEX_DIFF;
			++power_info;
		}
	}

	return 0;
}

/**
 * iwl3945_hw_reg_get_ch_txpower_limit - returns new power limit for channel
 *
 * NOTE: Returned power limit may be less (but not more) than requested,
 *	 based strictly on regulatory (eeprom and spectrum mgt) limitations
 *	 (no consideration for h/w clipping limitations).
 */
static int iwl3945_hw_reg_get_ch_txpower_limit(struct iwl_channel_info *ch_info)
{
	s8 max_power;

#if 0
	/* if we're using TGd limits, use lower of TGd or EEPROM */
	if (ch_info->tgd_data.max_power != 0)
		max_power = min(ch_info->tgd_data.max_power,
				ch_info->eeprom.max_power_avg);

	/* else just use EEPROM limits */
	else
#endif
		max_power = ch_info->eeprom.max_power_avg;

	return min(max_power, ch_info->max_power_avg);
}

/**
 * iwl3945_hw_reg_comp_txpower_temp - Compensate for temperature
 *
 * Compensate txpower settings of *all* channels for temperature.
 * This only accounts for the difference between current temperature
 *   and the factory calibration temperatures, and bases the new settings
 *   on the channel's base_power_index.
 *
 * If RxOn is "associated", this sends the new Txpower to NIC!
 */
static int iwl3945_hw_reg_comp_txpower_temp(struct iwl_priv *priv)
{
	struct iwl_channel_info *ch_info = NULL;
	struct iwl3945_eeprom *eeprom = (struct iwl3945_eeprom *)priv->eeprom;
	int delta_index;
	const s8 *clip_pwrs; /* array of h/w max power levels for each rate */
	u8 a_band;
	u8 rate_index;
	u8 scan_tbl_index;
	u8 i;
	int ref_temp;
	int temperature = priv->temperature;

	if (priv->disable_tx_power_cal ||
	    test_bit(STATUS_SCANNING, &priv->status)) {
		/* do not perform tx power calibration */
		return 0;
	}
	/* set up new Tx power info for each and every channel, 2.4 and 5.x */
	for (i = 0; i < priv->channel_count; i++) {
		ch_info = &priv->channel_info[i];
		a_band = is_channel_a_band(ch_info);

		/* Get this chnlgrp's factory calibration temperature */
		ref_temp = (s16)eeprom->groups[ch_info->group_index].
		    temperature;

		/* get power index adjustment based on current and factory
		 * temps */
		delta_index = iwl3945_hw_reg_adjust_power_by_temp(temperature,
							      ref_temp);

		/* set tx power value for all rates, OFDM and CCK */
		for (rate_index = 0; rate_index < IWL_RATE_COUNT;
		     rate_index++) {
			int power_idx =
			    ch_info->power_info[rate_index].base_power_index;

			/* temperature compensate */
			power_idx += delta_index;

			/* stay within table range */
			power_idx = iwl3945_hw_reg_fix_power_index(power_idx);
			ch_info->power_info[rate_index].
			    power_table_index = (u8) power_idx;
			ch_info->power_info[rate_index].tpc =
			    power_gain_table[a_band][power_idx];
		}

		/* Get this chnlgrp's rate-to-max/clip-powers table */
		clip_pwrs = priv->_3945.clip_groups[ch_info->group_index].clip_powers;

		/* set scan tx power, 1Mbit for CCK, 6Mbit for OFDM */
		for (scan_tbl_index = 0;
		     scan_tbl_index < IWL_NUM_SCAN_RATES; scan_tbl_index++) {
			s32 actual_index = (scan_tbl_index == 0) ?
			    IWL_RATE_1M_INDEX_TABLE : IWL_RATE_6M_INDEX_TABLE;
			iwl3945_hw_reg_set_scan_power(priv, scan_tbl_index,
					   actual_index, clip_pwrs,
					   ch_info, a_band);
		}
	}

	/* send Txpower command for current channel to ucode */
	return priv->cfg->ops->lib->send_tx_power(priv);
}

int iwl3945_hw_reg_set_txpower(struct iwl_priv *priv, s8 power)
{
	struct iwl_channel_info *ch_info;
	s8 max_power;
	u8 a_band;
	u8 i;

	if (priv->tx_power_user_lmt == power) {
		IWL_DEBUG_POWER(priv, "Requested Tx power same as current "
				"limit: %ddBm.\n", power);
		return 0;
	}

	IWL_DEBUG_POWER(priv, "Setting upper limit clamp to %ddBm.\n", power);
	priv->tx_power_user_lmt = power;

	/* set up new Tx powers for each and every channel, 2.4 and 5.x */

	for (i = 0; i < priv->channel_count; i++) {
		ch_info = &priv->channel_info[i];
		a_band = is_channel_a_band(ch_info);

		/* find minimum power of all user and regulatory constraints
		 *    (does not consider h/w clipping limitations) */
		max_power = iwl3945_hw_reg_get_ch_txpower_limit(ch_info);
		max_power = min(power, max_power);
		if (max_power != ch_info->curr_txpow) {
			ch_info->curr_txpow = max_power;

			/* this considers the h/w clipping limitations */
			iwl3945_hw_reg_set_new_power(priv, ch_info);
		}
	}

	/* update txpower settings for all channels,
	 *   send to NIC if associated. */
	is_temp_calib_needed(priv);
	iwl3945_hw_reg_comp_txpower_temp(priv);

	return 0;
}

static int iwl3945_send_rxon_assoc(struct iwl_priv *priv,
				   struct iwl_rxon_context *ctx)
{
	int rc = 0;
	struct iwl_rx_packet *pkt;
	struct iwl3945_rxon_assoc_cmd rxon_assoc;
	struct iwl_host_cmd cmd = {
		.id = REPLY_RXON_ASSOC,
		.len = sizeof(rxon_assoc),
		.flags = CMD_WANT_SKB,
		.data = &rxon_assoc,
	};
	const struct iwl_rxon_cmd *rxon1 = &ctx->staging;
	const struct iwl_rxon_cmd *rxon2 = &ctx->active;

	if ((rxon1->flags == rxon2->flags) &&
	    (rxon1->filter_flags == rxon2->filter_flags) &&
	    (rxon1->cck_basic_rates == rxon2->cck_basic_rates) &&
	    (rxon1->ofdm_basic_rates == rxon2->ofdm_basic_rates)) {
		IWL_DEBUG_INFO(priv, "Using current RXON_ASSOC.  Not resending.\n");
		return 0;
	}

	rxon_assoc.flags = ctx->staging.flags;
	rxon_assoc.filter_flags = ctx->staging.filter_flags;
	rxon_assoc.ofdm_basic_rates = ctx->staging.ofdm_basic_rates;
	rxon_assoc.cck_basic_rates = ctx->staging.cck_basic_rates;
	rxon_assoc.reserved = 0;

	rc = iwl_send_cmd_sync(priv, &cmd);
	if (rc)
		return rc;

	pkt = (struct iwl_rx_packet *)cmd.reply_page;
	if (pkt->hdr.flags & IWL_CMD_FAILED_MSK) {
		IWL_ERR(priv, "Bad return from REPLY_RXON_ASSOC command\n");
		rc = -EIO;
	}

	iwl_free_pages(priv, cmd.reply_page);

	return rc;
}

/**
 * iwl3945_commit_rxon - commit staging_rxon to hardware
 *
 * The RXON command in staging_rxon is committed to the hardware and
 * the active_rxon structure is updated with the new data.  This
 * function correctly transitions out of the RXON_ASSOC_MSK state if
 * a HW tune is required based on the RXON structure changes.
 */
int iwl3945_commit_rxon(struct iwl_priv *priv, struct iwl_rxon_context *ctx)
{
	/* cast away the const for active_rxon in this function */
	struct iwl3945_rxon_cmd *active_rxon = (void *)&ctx->active;
	struct iwl3945_rxon_cmd *staging_rxon = (void *)&ctx->staging;
	int rc = 0;
	bool new_assoc = !!(staging_rxon->filter_flags & RXON_FILTER_ASSOC_MSK);

	if (test_bit(STATUS_EXIT_PENDING, &priv->status))
		return -EINVAL;

	if (!iwl_is_alive(priv))
		return -1;

	/* always get timestamp with Rx frame */
	staging_rxon->flags |= RXON_FLG_TSF2HOST_MSK;

	/* select antenna */
	staging_rxon->flags &=
	    ~(RXON_FLG_DIS_DIV_MSK | RXON_FLG_ANT_SEL_MSK);
	staging_rxon->flags |= iwl3945_get_antenna_flags(priv);

	rc = iwl_check_rxon_cmd(priv, ctx);
	if (rc) {
		IWL_ERR(priv, "Invalid RXON configuration.  Not committing.\n");
		return -EINVAL;
	}

	/* If we don't need to send a full RXON, we can use
	 * iwl3945_rxon_assoc_cmd which is used to reconfigure filter
	 * and other flags for the current radio configuration. */
	if (!iwl_full_rxon_required(priv, &priv->contexts[IWL_RXON_CTX_BSS])) {
		rc = iwl_send_rxon_assoc(priv,
					 &priv->contexts[IWL_RXON_CTX_BSS]);
		if (rc) {
			IWL_ERR(priv, "Error setting RXON_ASSOC "
				  "configuration (%d).\n", rc);
			return rc;
		}

		memcpy(active_rxon, staging_rxon, sizeof(*active_rxon));

		return 0;
	}

	/* If we are currently associated and the new config requires
	 * an RXON_ASSOC and the new config wants the associated mask enabled,
	 * we must clear the associated from the active configuration
	 * before we apply the new config */
	if (iwl_is_associated(priv, IWL_RXON_CTX_BSS) && new_assoc) {
		IWL_DEBUG_INFO(priv, "Toggling associated bit on current RXON\n");
		active_rxon->filter_flags &= ~RXON_FILTER_ASSOC_MSK;

		/*
		 * reserved4 and 5 could have been filled by the iwlcore code.
		 * Let's clear them before pushing to the 3945.
		 */
		active_rxon->reserved4 = 0;
		active_rxon->reserved5 = 0;
		rc = iwl_send_cmd_pdu(priv, REPLY_RXON,
				      sizeof(struct iwl3945_rxon_cmd),
				      &priv->contexts[IWL_RXON_CTX_BSS].active);

		/* If the mask clearing failed then we set
		 * active_rxon back to what it was previously */
		if (rc) {
			active_rxon->filter_flags |= RXON_FILTER_ASSOC_MSK;
			IWL_ERR(priv, "Error clearing ASSOC_MSK on current "
				  "configuration (%d).\n", rc);
			return rc;
		}
		iwl_clear_ucode_stations(priv,
					 &priv->contexts[IWL_RXON_CTX_BSS]);
		iwl_restore_stations(priv, &priv->contexts[IWL_RXON_CTX_BSS]);
	}

	IWL_DEBUG_INFO(priv, "Sending RXON\n"
		       "* with%s RXON_FILTER_ASSOC_MSK\n"
		       "* channel = %d\n"
		       "* bssid = %pM\n",
		       (new_assoc ? "" : "out"),
		       le16_to_cpu(staging_rxon->channel),
		       staging_rxon->bssid_addr);

	/*
	 * reserved4 and 5 could have been filled by the iwlcore code.
	 * Let's clear them before pushing to the 3945.
	 */
	staging_rxon->reserved4 = 0;
	staging_rxon->reserved5 = 0;

	iwl_set_rxon_hwcrypto(priv, ctx, !iwl3945_mod_params.sw_crypto);

	/* Apply the new configuration */
	rc = iwl_send_cmd_pdu(priv, REPLY_RXON,
			      sizeof(struct iwl3945_rxon_cmd),
			      staging_rxon);
	if (rc) {
		IWL_ERR(priv, "Error setting new configuration (%d).\n", rc);
		return rc;
	}

	memcpy(active_rxon, staging_rxon, sizeof(*active_rxon));

	if (!new_assoc) {
		iwl_clear_ucode_stations(priv,
					 &priv->contexts[IWL_RXON_CTX_BSS]);
		iwl_restore_stations(priv, &priv->contexts[IWL_RXON_CTX_BSS]);
	}

	/* If we issue a new RXON command which required a tune then we must
	 * send a new TXPOWER command or we won't be able to Tx any frames */
	rc = priv->cfg->ops->lib->send_tx_power(priv);
	if (rc) {
		IWL_ERR(priv, "Error setting Tx power (%d).\n", rc);
		return rc;
	}

	/* Init the hardware's rate fallback order based on the band */
	rc = iwl3945_init_hw_rate_table(priv);
	if (rc) {
		IWL_ERR(priv, "Error setting HW rate table: %02X\n", rc);
		return -EIO;
	}

	return 0;
}

/**
 * iwl3945_reg_txpower_periodic -  called when time to check our temperature.
 *
 * -- reset periodic timer
 * -- see if temp has changed enough to warrant re-calibration ... if so:
 *     -- correct coeffs for temp (can reset temp timer)
 *     -- save this temp as "last",
 *     -- send new set of gain settings to NIC
 * NOTE:  This should continue working, even when we're not associated,
 *   so we can keep our internal table of scan powers current. */
void iwl3945_reg_txpower_periodic(struct iwl_priv *priv)
{
	/* This will kick in the "brute force"
	 * iwl3945_hw_reg_comp_txpower_temp() below */
	if (!is_temp_calib_needed(priv))
		goto reschedule;

	/* Set up a new set of temp-adjusted TxPowers, send to NIC.
	 * This is based *only* on current temperature,
	 * ignoring any previous power measurements */
	iwl3945_hw_reg_comp_txpower_temp(priv);

 reschedule:
	queue_delayed_work(priv->workqueue,
			   &priv->_3945.thermal_periodic, REG_RECALIB_PERIOD * HZ);
}

static void iwl3945_bg_reg_txpower_periodic(struct work_struct *work)
{
	struct iwl_priv *priv = container_of(work, struct iwl_priv,
					     _3945.thermal_periodic.work);

	if (test_bit(STATUS_EXIT_PENDING, &priv->status))
		return;

	mutex_lock(&priv->mutex);
	iwl3945_reg_txpower_periodic(priv);
	mutex_unlock(&priv->mutex);
}

/**
 * iwl3945_hw_reg_get_ch_grp_index - find the channel-group index (0-4)
 * 				   for the channel.
 *
 * This function is used when initializing channel-info structs.
 *
 * NOTE: These channel groups do *NOT* match the bands above!
 *	 These channel groups are based on factory-tested channels;
 *	 on A-band, EEPROM's "group frequency" entries represent the top
 *	 channel in each group 1-4.  Group 5 All B/G channels are in group 0.
 */
static u16 iwl3945_hw_reg_get_ch_grp_index(struct iwl_priv *priv,
				       const struct iwl_channel_info *ch_info)
{
	struct iwl3945_eeprom *eeprom = (struct iwl3945_eeprom *)priv->eeprom;
	struct iwl3945_eeprom_txpower_group *ch_grp = &eeprom->groups[0];
	u8 group;
	u16 group_index = 0;	/* based on factory calib frequencies */
	u8 grp_channel;

	/* Find the group index for the channel ... don't use index 1(?) */
	if (is_channel_a_band(ch_info)) {
		for (group = 1; group < 5; group++) {
			grp_channel = ch_grp[group].group_channel;
			if (ch_info->channel <= grp_channel) {
				group_index = group;
				break;
			}
		}
		/* group 4 has a few channels *above* its factory cal freq */
		if (group == 5)
			group_index = 4;
	} else
		group_index = 0;	/* 2.4 GHz, group 0 */

	IWL_DEBUG_POWER(priv, "Chnl %d mapped to grp %d\n", ch_info->channel,
			group_index);
	return group_index;
}

/**
 * iwl3945_hw_reg_get_matched_power_index - Interpolate to get nominal index
 *
 * Interpolate to get nominal (i.e. at factory calibration temperature) index
 *   into radio/DSP gain settings table for requested power.
 */
static int iwl3945_hw_reg_get_matched_power_index(struct iwl_priv *priv,
				       s8 requested_power,
				       s32 setting_index, s32 *new_index)
{
	const struct iwl3945_eeprom_txpower_group *chnl_grp = NULL;
	struct iwl3945_eeprom *eeprom = (struct iwl3945_eeprom *)priv->eeprom;
	s32 index0, index1;
	s32 power = 2 * requested_power;
	s32 i;
	const struct iwl3945_eeprom_txpower_sample *samples;
	s32 gains0, gains1;
	s32 res;
	s32 denominator;

	chnl_grp = &eeprom->groups[setting_index];
	samples = chnl_grp->samples;
	for (i = 0; i < 5; i++) {
		if (power == samples[i].power) {
			*new_index = samples[i].gain_index;
			return 0;
		}
	}

	if (power > samples[1].power) {
		index0 = 0;
		index1 = 1;
	} else if (power > samples[2].power) {
		index0 = 1;
		index1 = 2;
	} else if (power > samples[3].power) {
		index0 = 2;
		index1 = 3;
	} else {
		index0 = 3;
		index1 = 4;
	}

	denominator = (s32) samples[index1].power - (s32) samples[index0].power;
	if (denominator == 0)
		return -EINVAL;
	gains0 = (s32) samples[index0].gain_index * (1 << 19);
	gains1 = (s32) samples[index1].gain_index * (1 << 19);
	res = gains0 + (gains1 - gains0) *
	    ((s32) power - (s32) samples[index0].power) / denominator +
	    (1 << 18);
	*new_index = res >> 19;
	return 0;
}

static void iwl3945_hw_reg_init_channel_groups(struct iwl_priv *priv)
{
	u32 i;
	s32 rate_index;
	struct iwl3945_eeprom *eeprom = (struct iwl3945_eeprom *)priv->eeprom;
	const struct iwl3945_eeprom_txpower_group *group;

	IWL_DEBUG_POWER(priv, "Initializing factory calib info from EEPROM\n");

	for (i = 0; i < IWL_NUM_TX_CALIB_GROUPS; i++) {
		s8 *clip_pwrs;	/* table of power levels for each rate */
		s8 satur_pwr;	/* saturation power for each chnl group */
		group = &eeprom->groups[i];

		/* sanity check on factory saturation power value */
		if (group->saturation_power < 40) {
			IWL_WARN(priv, "Error: saturation power is %d, "
				    "less than minimum expected 40\n",
				    group->saturation_power);
			return;
		}

		/*
		 * Derive requested power levels for each rate, based on
		 *   hardware capabilities (saturation power for band).
		 * Basic value is 3dB down from saturation, with further
		 *   power reductions for highest 3 data rates.  These
		 *   backoffs provide headroom for high rate modulation
		 *   power peaks, without too much distortion (clipping).
		 */
		/* we'll fill in this array with h/w max power levels */
		clip_pwrs = (s8 *) priv->_3945.clip_groups[i].clip_powers;

		/* divide factory saturation power by 2 to find -3dB level */
		satur_pwr = (s8) (group->saturation_power >> 1);

		/* fill in channel group's nominal powers for each rate */
		for (rate_index = 0;
		     rate_index < IWL_RATE_COUNT_3945; rate_index++, clip_pwrs++) {
			switch (rate_index) {
			case IWL_RATE_36M_INDEX_TABLE:
				if (i == 0)	/* B/G */
					*clip_pwrs = satur_pwr;
				else	/* A */
					*clip_pwrs = satur_pwr - 5;
				break;
			case IWL_RATE_48M_INDEX_TABLE:
				if (i == 0)
					*clip_pwrs = satur_pwr - 7;
				else
					*clip_pwrs = satur_pwr - 10;
				break;
			case IWL_RATE_54M_INDEX_TABLE:
				if (i == 0)
					*clip_pwrs = satur_pwr - 9;
				else
					*clip_pwrs = satur_pwr - 12;
				break;
			default:
				*clip_pwrs = satur_pwr;
				break;
			}
		}
	}
}

/**
 * iwl3945_txpower_set_from_eeprom - Set channel power info based on EEPROM
 *
 * Second pass (during init) to set up priv->channel_info
 *
 * Set up Tx-power settings in our channel info database for each VALID
 * (for this geo/SKU) channel, at all Tx data rates, based on eeprom values
 * and current temperature.
 *
 * Since this is based on current temperature (at init time), these values may
 * not be valid for very long, but it gives us a starting/default point,
 * and allows us to active (i.e. using Tx) scan.
 *
 * This does *not* write values to NIC, just sets up our internal table.
 */
int iwl3945_txpower_set_from_eeprom(struct iwl_priv *priv)
{
	struct iwl_channel_info *ch_info = NULL;
	struct iwl3945_channel_power_info *pwr_info;
	struct iwl3945_eeprom *eeprom = (struct iwl3945_eeprom *)priv->eeprom;
	int delta_index;
	u8 rate_index;
	u8 scan_tbl_index;
	const s8 *clip_pwrs;	/* array of power levels for each rate */
	u8 gain, dsp_atten;
	s8 power;
	u8 pwr_index, base_pwr_index, a_band;
	u8 i;
	int temperature;

	/* save temperature reference,
	 *   so we can determine next time to calibrate */
	temperature = iwl3945_hw_reg_txpower_get_temperature(priv);
	priv->last_temperature = temperature;

	iwl3945_hw_reg_init_channel_groups(priv);

	/* initialize Tx power info for each and every channel, 2.4 and 5.x */
	for (i = 0, ch_info = priv->channel_info; i < priv->channel_count;
	     i++, ch_info++) {
		a_band = is_channel_a_band(ch_info);
		if (!is_channel_valid(ch_info))
			continue;

		/* find this channel's channel group (*not* "band") index */
		ch_info->group_index =
			iwl3945_hw_reg_get_ch_grp_index(priv, ch_info);

		/* Get this chnlgrp's rate->max/clip-powers table */
		clip_pwrs = priv->_3945.clip_groups[ch_info->group_index].clip_powers;

		/* calculate power index *adjustment* value according to
		 *  diff between current temperature and factory temperature */
		delta_index = iwl3945_hw_reg_adjust_power_by_temp(temperature,
				eeprom->groups[ch_info->group_index].
				temperature);

		IWL_DEBUG_POWER(priv, "Delta index for channel %d: %d [%d]\n",
				ch_info->channel, delta_index, temperature +
				IWL_TEMP_CONVERT);

		/* set tx power value for all OFDM rates */
		for (rate_index = 0; rate_index < IWL_OFDM_RATES;
		     rate_index++) {
			s32 uninitialized_var(power_idx);
			int rc;

			/* use channel group's clip-power table,
			 *   but don't exceed channel's max power */
			s8 pwr = min(ch_info->max_power_avg,
				     clip_pwrs[rate_index]);

			pwr_info = &ch_info->power_info[rate_index];

			/* get base (i.e. at factory-measured temperature)
			 *    power table index for this rate's power */
			rc = iwl3945_hw_reg_get_matched_power_index(priv, pwr,
							 ch_info->group_index,
							 &power_idx);
			if (rc) {
				IWL_ERR(priv, "Invalid power index\n");
				return rc;
			}
			pwr_info->base_power_index = (u8) power_idx;

			/* temperature compensate */
			power_idx += delta_index;

			/* stay within range of gain table */
			power_idx = iwl3945_hw_reg_fix_power_index(power_idx);

			/* fill 1 OFDM rate's iwl3945_channel_power_info struct */
			pwr_info->requested_power = pwr;
			pwr_info->power_table_index = (u8) power_idx;
			pwr_info->tpc.tx_gain =
			    power_gain_table[a_band][power_idx].tx_gain;
			pwr_info->tpc.dsp_atten =
			    power_gain_table[a_band][power_idx].dsp_atten;
		}

		/* set tx power for CCK rates, based on OFDM 12 Mbit settings*/
		pwr_info = &ch_info->power_info[IWL_RATE_12M_INDEX_TABLE];
		power = pwr_info->requested_power +
			IWL_CCK_FROM_OFDM_POWER_DIFF;
		pwr_index = pwr_info->power_table_index +
			IWL_CCK_FROM_OFDM_INDEX_DIFF;
		base_pwr_index = pwr_info->base_power_index +
			IWL_CCK_FROM_OFDM_INDEX_DIFF;

		/* stay within table range */
		pwr_index = iwl3945_hw_reg_fix_power_index(pwr_index);
		gain = power_gain_table[a_band][pwr_index].tx_gain;
		dsp_atten = power_gain_table[a_band][pwr_index].dsp_atten;

		/* fill each CCK rate's iwl3945_channel_power_info structure
		 * NOTE:  All CCK-rate Txpwrs are the same for a given chnl!
		 * NOTE:  CCK rates start at end of OFDM rates! */
		for (rate_index = 0;
		     rate_index < IWL_CCK_RATES; rate_index++) {
			pwr_info = &ch_info->power_info[rate_index+IWL_OFDM_RATES];
			pwr_info->requested_power = power;
			pwr_info->power_table_index = pwr_index;
			pwr_info->base_power_index = base_pwr_index;
			pwr_info->tpc.tx_gain = gain;
			pwr_info->tpc.dsp_atten = dsp_atten;
		}

		/* set scan tx power, 1Mbit for CCK, 6Mbit for OFDM */
		for (scan_tbl_index = 0;
		     scan_tbl_index < IWL_NUM_SCAN_RATES; scan_tbl_index++) {
			s32 actual_index = (scan_tbl_index == 0) ?
				IWL_RATE_1M_INDEX_TABLE : IWL_RATE_6M_INDEX_TABLE;
			iwl3945_hw_reg_set_scan_power(priv, scan_tbl_index,
				actual_index, clip_pwrs, ch_info, a_band);
		}
	}

	return 0;
}

int iwl3945_hw_rxq_stop(struct iwl_priv *priv)
{
	int rc;

	iwl_write_direct32(priv, FH39_RCSR_CONFIG(0), 0);
	rc = iwl_poll_direct_bit(priv, FH39_RSSR_STATUS,
			FH39_RSSR_CHNL0_RX_STATUS_CHNL_IDLE, 1000);
	if (rc < 0)
		IWL_ERR(priv, "Can't stop Rx DMA.\n");

	return 0;
}

int iwl3945_hw_tx_queue_init(struct iwl_priv *priv, struct iwl_tx_queue *txq)
{
	int txq_id = txq->q.id;

	struct iwl3945_shared *shared_data = priv->_3945.shared_virt;

	shared_data->tx_base_ptr[txq_id] = cpu_to_le32((u32)txq->q.dma_addr);

	iwl_write_direct32(priv, FH39_CBCC_CTRL(txq_id), 0);
	iwl_write_direct32(priv, FH39_CBCC_BASE(txq_id), 0);

	iwl_write_direct32(priv, FH39_TCSR_CONFIG(txq_id),
		FH39_TCSR_TX_CONFIG_REG_VAL_CIRQ_RTC_NOINT |
		FH39_TCSR_TX_CONFIG_REG_VAL_MSG_MODE_TXF |
		FH39_TCSR_TX_CONFIG_REG_VAL_CIRQ_HOST_IFTFD |
		FH39_TCSR_TX_CONFIG_REG_VAL_DMA_CREDIT_ENABLE_VAL |
		FH39_TCSR_TX_CONFIG_REG_VAL_DMA_CHNL_ENABLE);

	/* fake read to flush all prev. writes */
	iwl_read32(priv, FH39_TSSR_CBB_BASE);

	return 0;
}

/*
 * HCMD utils
 */
static u16 iwl3945_get_hcmd_size(u8 cmd_id, u16 len)
{
	switch (cmd_id) {
	case REPLY_RXON:
		return sizeof(struct iwl3945_rxon_cmd);
	case POWER_TABLE_CMD:
		return sizeof(struct iwl3945_powertable_cmd);
	default:
		return len;
	}
}


static u16 iwl3945_build_addsta_hcmd(const struct iwl_addsta_cmd *cmd, u8 *data)
{
	struct iwl3945_addsta_cmd *addsta = (struct iwl3945_addsta_cmd *)data;
	addsta->mode = cmd->mode;
	memcpy(&addsta->sta, &cmd->sta, sizeof(struct sta_id_modify));
	memcpy(&addsta->key, &cmd->key, sizeof(struct iwl4965_keyinfo));
	addsta->station_flags = cmd->station_flags;
	addsta->station_flags_msk = cmd->station_flags_msk;
	addsta->tid_disable_tx = cpu_to_le16(0);
	addsta->rate_n_flags = cmd->rate_n_flags;
	addsta->add_immediate_ba_tid = cmd->add_immediate_ba_tid;
	addsta->remove_immediate_ba_tid = cmd->remove_immediate_ba_tid;
	addsta->add_immediate_ba_ssn = cmd->add_immediate_ba_ssn;

	return (u16)sizeof(struct iwl3945_addsta_cmd);
}

static int iwl3945_add_bssid_station(struct iwl_priv *priv,
				     const u8 *addr, u8 *sta_id_r)
{
	struct iwl_rxon_context *ctx = &priv->contexts[IWL_RXON_CTX_BSS];
	int ret;
	u8 sta_id;
	unsigned long flags;

	if (sta_id_r)
		*sta_id_r = IWL_INVALID_STATION;

	ret = iwl_add_station_common(priv, ctx, addr, 0, NULL, &sta_id);
	if (ret) {
		IWL_ERR(priv, "Unable to add station %pM\n", addr);
		return ret;
	}

	if (sta_id_r)
		*sta_id_r = sta_id;

	spin_lock_irqsave(&priv->sta_lock, flags);
	priv->stations[sta_id].used |= IWL_STA_LOCAL;
	spin_unlock_irqrestore(&priv->sta_lock, flags);

	return 0;
}
static int iwl3945_manage_ibss_station(struct iwl_priv *priv,
				       struct ieee80211_vif *vif, bool add)
{
	struct iwl_vif_priv *vif_priv = (void *)vif->drv_priv;
	int ret;

	if (add) {
		ret = iwl3945_add_bssid_station(priv, vif->bss_conf.bssid,
						&vif_priv->ibss_bssid_sta_id);
		if (ret)
			return ret;

		iwl3945_sync_sta(priv, vif_priv->ibss_bssid_sta_id,
				 (priv->band == IEEE80211_BAND_5GHZ) ?
				 IWL_RATE_6M_PLCP : IWL_RATE_1M_PLCP);
		iwl3945_rate_scale_init(priv->hw, vif_priv->ibss_bssid_sta_id);

		return 0;
	}

	return iwl_remove_station(priv, vif_priv->ibss_bssid_sta_id,
				  vif->bss_conf.bssid);
}

/**
 * iwl3945_init_hw_rate_table - Initialize the hardware rate fallback table
 */
int iwl3945_init_hw_rate_table(struct iwl_priv *priv)
{
	int rc, i, index, prev_index;
	struct iwl3945_rate_scaling_cmd rate_cmd = {
		.reserved = {0, 0, 0},
	};
	struct iwl3945_rate_scaling_info *table = rate_cmd.table;

	for (i = 0; i < ARRAY_SIZE(iwl3945_rates); i++) {
		index = iwl3945_rates[i].table_rs_index;

		table[index].rate_n_flags =
			iwl3945_hw_set_rate_n_flags(iwl3945_rates[i].plcp, 0);
		table[index].try_cnt = priv->retry_rate;
		prev_index = iwl3945_get_prev_ieee_rate(i);
		table[index].next_rate_index =
				iwl3945_rates[prev_index].table_rs_index;
	}

	switch (priv->band) {
	case IEEE80211_BAND_5GHZ:
		IWL_DEBUG_RATE(priv, "Select A mode rate scale\n");
		/* If one of the following CCK rates is used,
		 * have it fall back to the 6M OFDM rate */
		for (i = IWL_RATE_1M_INDEX_TABLE;
			i <= IWL_RATE_11M_INDEX_TABLE; i++)
			table[i].next_rate_index =
			  iwl3945_rates[IWL_FIRST_OFDM_RATE].table_rs_index;

		/* Don't fall back to CCK rates */
		table[IWL_RATE_12M_INDEX_TABLE].next_rate_index =
						IWL_RATE_9M_INDEX_TABLE;

		/* Don't drop out of OFDM rates */
		table[IWL_RATE_6M_INDEX_TABLE].next_rate_index =
		    iwl3945_rates[IWL_FIRST_OFDM_RATE].table_rs_index;
		break;

	case IEEE80211_BAND_2GHZ:
		IWL_DEBUG_RATE(priv, "Select B/G mode rate scale\n");
		/* If an OFDM rate is used, have it fall back to the
		 * 1M CCK rates */

		if (!(priv->_3945.sta_supp_rates & IWL_OFDM_RATES_MASK) &&
		    iwl_is_associated(priv, IWL_RXON_CTX_BSS)) {

			index = IWL_FIRST_CCK_RATE;
			for (i = IWL_RATE_6M_INDEX_TABLE;
			     i <= IWL_RATE_54M_INDEX_TABLE; i++)
				table[i].next_rate_index =
					iwl3945_rates[index].table_rs_index;

			index = IWL_RATE_11M_INDEX_TABLE;
			/* CCK shouldn't fall back to OFDM... */
			table[index].next_rate_index = IWL_RATE_5M_INDEX_TABLE;
		}
		break;

	default:
		WARN_ON(1);
		break;
	}

	/* Update the rate scaling for control frame Tx */
	rate_cmd.table_id = 0;
	rc = iwl_send_cmd_pdu(priv, REPLY_RATE_SCALE, sizeof(rate_cmd),
			      &rate_cmd);
	if (rc)
		return rc;

	/* Update the rate scaling for data frame Tx */
	rate_cmd.table_id = 1;
	return iwl_send_cmd_pdu(priv, REPLY_RATE_SCALE, sizeof(rate_cmd),
				&rate_cmd);
}

/* Called when initializing driver */
int iwl3945_hw_set_hw_params(struct iwl_priv *priv)
{
	memset((void *)&priv->hw_params, 0,
	       sizeof(struct iwl_hw_params));

	priv->_3945.shared_virt =
		dma_alloc_coherent(&priv->pci_dev->dev,
				   sizeof(struct iwl3945_shared),
				   &priv->_3945.shared_phys, GFP_KERNEL);
	if (!priv->_3945.shared_virt) {
		IWL_ERR(priv, "failed to allocate pci memory\n");
		return -ENOMEM;
	}

	/* Assign number of Usable TX queues */
	priv->hw_params.max_txq_num = priv->cfg->base_params->num_of_queues;

	priv->hw_params.tfd_size = sizeof(struct iwl3945_tfd);
	priv->hw_params.rx_page_order = get_order(IWL_RX_BUF_SIZE_3K);
	priv->hw_params.max_rxq_size = RX_QUEUE_SIZE;
	priv->hw_params.max_rxq_log = RX_QUEUE_SIZE_LOG;
	priv->hw_params.max_stations = IWL3945_STATION_COUNT;
	priv->contexts[IWL_RXON_CTX_BSS].bcast_sta_id = IWL3945_BROADCAST_ID;

	priv->sta_key_max_num = STA_KEY_MAX_NUM;

	priv->hw_params.rx_wrt_ptr_reg = FH39_RSCSR_CHNL0_WPTR;
	priv->hw_params.max_beacon_itrvl = IWL39_MAX_UCODE_BEACON_INTERVAL;
	priv->hw_params.beacon_time_tsf_bits = IWL3945_EXT_BEACON_TIME_POS;

	return 0;
}

unsigned int iwl3945_hw_get_beacon_cmd(struct iwl_priv *priv,
			  struct iwl3945_frame *frame, u8 rate)
{
	struct iwl3945_tx_beacon_cmd *tx_beacon_cmd;
	unsigned int frame_size;

	tx_beacon_cmd = (struct iwl3945_tx_beacon_cmd *)&frame->u;
	memset(tx_beacon_cmd, 0, sizeof(*tx_beacon_cmd));

	tx_beacon_cmd->tx.sta_id =
		priv->contexts[IWL_RXON_CTX_BSS].bcast_sta_id;
	tx_beacon_cmd->tx.stop_time.life_time = TX_CMD_LIFE_TIME_INFINITE;

	frame_size = iwl3945_fill_beacon_frame(priv,
				tx_beacon_cmd->frame,
				sizeof(frame->u) - sizeof(*tx_beacon_cmd));

	BUG_ON(frame_size > MAX_MPDU_SIZE);
	tx_beacon_cmd->tx.len = cpu_to_le16((u16)frame_size);

	tx_beacon_cmd->tx.rate = rate;
	tx_beacon_cmd->tx.tx_flags = (TX_CMD_FLG_SEQ_CTL_MSK |
				      TX_CMD_FLG_TSF_MSK);

	/* supp_rates[0] == OFDM start at IWL_FIRST_OFDM_RATE*/
	tx_beacon_cmd->tx.supp_rates[0] =
		(IWL_OFDM_BASIC_RATES_MASK >> IWL_FIRST_OFDM_RATE) & 0xFF;

	tx_beacon_cmd->tx.supp_rates[1] =
		(IWL_CCK_BASIC_RATES_MASK & 0xF);

	return sizeof(struct iwl3945_tx_beacon_cmd) + frame_size;
}

void iwl3945_hw_rx_handler_setup(struct iwl_priv *priv)
{
	priv->rx_handlers[REPLY_TX] = iwl3945_rx_reply_tx;
	priv->rx_handlers[REPLY_3945_RX] = iwl3945_rx_reply_rx;
}

void iwl3945_hw_setup_deferred_work(struct iwl_priv *priv)
{
	INIT_DELAYED_WORK(&priv->_3945.thermal_periodic,
			  iwl3945_bg_reg_txpower_periodic);
}

void iwl3945_hw_cancel_deferred_work(struct iwl_priv *priv)
{
	cancel_delayed_work(&priv->_3945.thermal_periodic);
}

/* check contents of special bootstrap uCode SRAM */
static int iwl3945_verify_bsm(struct iwl_priv *priv)
 {
	__le32 *image = priv->ucode_boot.v_addr;
	u32 len = priv->ucode_boot.len;
	u32 reg;
	u32 val;

	IWL_DEBUG_INFO(priv, "Begin verify bsm\n");

	/* verify BSM SRAM contents */
	val = iwl_read_prph(priv, BSM_WR_DWCOUNT_REG);
	for (reg = BSM_SRAM_LOWER_BOUND;
	     reg < BSM_SRAM_LOWER_BOUND + len;
	     reg += sizeof(u32), image++) {
		val = iwl_read_prph(priv, reg);
		if (val != le32_to_cpu(*image)) {
			IWL_ERR(priv, "BSM uCode verification failed at "
				  "addr 0x%08X+%u (of %u), is 0x%x, s/b 0x%x\n",
				  BSM_SRAM_LOWER_BOUND,
				  reg - BSM_SRAM_LOWER_BOUND, len,
				  val, le32_to_cpu(*image));
			return -EIO;
		}
	}

	IWL_DEBUG_INFO(priv, "BSM bootstrap uCode image OK\n");

	return 0;
}


/******************************************************************************
 *
 * EEPROM related functions
 *
 ******************************************************************************/

/*
 * Clear the OWNER_MSK, to establish driver (instead of uCode running on
 * embedded controller) as EEPROM reader; each read is a series of pulses
 * to/from the EEPROM chip, not a single event, so even reads could conflict
 * if they weren't arbitrated by some ownership mechanism.  Here, the driver
 * simply claims ownership, which should be safe when this function is called
 * (i.e. before loading uCode!).
 */
static int iwl3945_eeprom_acquire_semaphore(struct iwl_priv *priv)
{
	_iwl_clear_bit(priv, CSR_EEPROM_GP, CSR_EEPROM_GP_IF_OWNER_MSK);
	return 0;
}


static void iwl3945_eeprom_release_semaphore(struct iwl_priv *priv)
{
	return;
}

 /**
  * iwl3945_load_bsm - Load bootstrap instructions
  *
  * BSM operation:
  *
  * The Bootstrap State Machine (BSM) stores a short bootstrap uCode program
  * in special SRAM that does not power down during RFKILL.  When powering back
  * up after power-saving sleeps (or during initial uCode load), the BSM loads
  * the bootstrap program into the on-board processor, and starts it.
  *
  * The bootstrap program loads (via DMA) instructions and data for a new
  * program from host DRAM locations indicated by the host driver in the
  * BSM_DRAM_* registers.  Once the new program is loaded, it starts
  * automatically.
  *
  * When initializing the NIC, the host driver points the BSM to the
  * "initialize" uCode image.  This uCode sets up some internal data, then
  * notifies host via "initialize alive" that it is complete.
  *
  * The host then replaces the BSM_DRAM_* pointer values to point to the
  * normal runtime uCode instructions and a backup uCode data cache buffer
  * (filled initially with starting data values for the on-board processor),
  * then triggers the "initialize" uCode to load and launch the runtime uCode,
  * which begins normal operation.
  *
  * When doing a power-save shutdown, runtime uCode saves data SRAM into
  * the backup data cache in DRAM before SRAM is powered down.
  *
  * When powering back up, the BSM loads the bootstrap program.  This reloads
  * the runtime uCode instructions and the backup data cache into SRAM,
  * and re-launches the runtime uCode from where it left off.
  */
static int iwl3945_load_bsm(struct iwl_priv *priv)
{
	__le32 *image = priv->ucode_boot.v_addr;
	u32 len = priv->ucode_boot.len;
	dma_addr_t pinst;
	dma_addr_t pdata;
	u32 inst_len;
	u32 data_len;
	int rc;
	int i;
	u32 done;
	u32 reg_offset;

	IWL_DEBUG_INFO(priv, "Begin load bsm\n");

	/* make sure bootstrap program is no larger than BSM's SRAM size */
	if (len > IWL39_MAX_BSM_SIZE)
		return -EINVAL;

	/* Tell bootstrap uCode where to find the "Initialize" uCode
	*   in host DRAM ... host DRAM physical address bits 31:0 for 3945.
	* NOTE:  iwl3945_initialize_alive_start() will replace these values,
	*        after the "initialize" uCode has run, to point to
	*        runtime/protocol instructions and backup data cache. */
	pinst = priv->ucode_init.p_addr;
	pdata = priv->ucode_init_data.p_addr;
	inst_len = priv->ucode_init.len;
	data_len = priv->ucode_init_data.len;

	iwl_write_prph(priv, BSM_DRAM_INST_PTR_REG, pinst);
	iwl_write_prph(priv, BSM_DRAM_DATA_PTR_REG, pdata);
	iwl_write_prph(priv, BSM_DRAM_INST_BYTECOUNT_REG, inst_len);
	iwl_write_prph(priv, BSM_DRAM_DATA_BYTECOUNT_REG, data_len);

	/* Fill BSM memory with bootstrap instructions */
	for (reg_offset = BSM_SRAM_LOWER_BOUND;
	     reg_offset < BSM_SRAM_LOWER_BOUND + len;
	     reg_offset += sizeof(u32), image++)
		_iwl_write_prph(priv, reg_offset,
					  le32_to_cpu(*image));

	rc = iwl3945_verify_bsm(priv);
	if (rc)
		return rc;

	/* Tell BSM to copy from BSM SRAM into instruction SRAM, when asked */
	iwl_write_prph(priv, BSM_WR_MEM_SRC_REG, 0x0);
	iwl_write_prph(priv, BSM_WR_MEM_DST_REG,
				 IWL39_RTC_INST_LOWER_BOUND);
	iwl_write_prph(priv, BSM_WR_DWCOUNT_REG, len / sizeof(u32));

	/* Load bootstrap code into instruction SRAM now,
	 *   to prepare to load "initialize" uCode */
	iwl_write_prph(priv, BSM_WR_CTRL_REG,
		BSM_WR_CTRL_REG_BIT_START);

	/* Wait for load of bootstrap uCode to finish */
	for (i = 0; i < 100; i++) {
		done = iwl_read_prph(priv, BSM_WR_CTRL_REG);
		if (!(done & BSM_WR_CTRL_REG_BIT_START))
			break;
		udelay(10);
	}
	if (i < 100)
		IWL_DEBUG_INFO(priv, "BSM write complete, poll %d iterations\n", i);
	else {
		IWL_ERR(priv, "BSM write did not complete!\n");
		return -EIO;
	}

	/* Enable future boot loads whenever power management unit triggers it
	 *   (e.g. when powering back up after power-save shutdown) */
	iwl_write_prph(priv, BSM_WR_CTRL_REG,
		BSM_WR_CTRL_REG_BIT_START_EN);

	return 0;
}

static struct iwl_hcmd_ops iwl3945_hcmd = {
	.rxon_assoc = iwl3945_send_rxon_assoc,
	.commit_rxon = iwl3945_commit_rxon,
	.send_bt_config = iwl_send_bt_config,
};

static struct iwl_lib_ops iwl3945_lib = {
	.txq_attach_buf_to_tfd = iwl3945_hw_txq_attach_buf_to_tfd,
	.txq_free_tfd = iwl3945_hw_txq_free_tfd,
	.txq_init = iwl3945_hw_tx_queue_init,
	.load_ucode = iwl3945_load_bsm,
	.dump_nic_event_log = iwl3945_dump_nic_event_log,
	.dump_nic_error_log = iwl3945_dump_nic_error_log,
	.apm_ops = {
		.init = iwl3945_apm_init,
		.config = iwl3945_nic_config,
	},
	.eeprom_ops = {
		.regulatory_bands = {
			EEPROM_REGULATORY_BAND_1_CHANNELS,
			EEPROM_REGULATORY_BAND_2_CHANNELS,
			EEPROM_REGULATORY_BAND_3_CHANNELS,
			EEPROM_REGULATORY_BAND_4_CHANNELS,
			EEPROM_REGULATORY_BAND_5_CHANNELS,
			EEPROM_REGULATORY_BAND_NO_HT40,
			EEPROM_REGULATORY_BAND_NO_HT40,
		},
		.acquire_semaphore = iwl3945_eeprom_acquire_semaphore,
		.release_semaphore = iwl3945_eeprom_release_semaphore,
		.query_addr = iwlcore_eeprom_query_addr,
	},
	.send_tx_power	= iwl3945_send_tx_power,
	.is_valid_rtc_data_addr = iwl3945_hw_valid_rtc_data_addr,
	.isr_ops = {
		.isr = iwl_isr_legacy,
	},
<<<<<<< HEAD
	.check_plcp_health = iwl3945_good_plcp_health,
=======
>>>>>>> 47ae63e0

	.debugfs_ops = {
		.rx_stats_read = iwl3945_ucode_rx_stats_read,
		.tx_stats_read = iwl3945_ucode_tx_stats_read,
		.general_stats_read = iwl3945_ucode_general_stats_read,
	},
};

static const struct iwl_legacy_ops iwl3945_legacy_ops = {
	.post_associate = iwl3945_post_associate,
	.config_ap = iwl3945_config_ap,
	.manage_ibss_station = iwl3945_manage_ibss_station,
};

static struct iwl_hcmd_utils_ops iwl3945_hcmd_utils = {
	.get_hcmd_size = iwl3945_get_hcmd_size,
	.build_addsta_hcmd = iwl3945_build_addsta_hcmd,
	.tx_cmd_protection = iwl_legacy_tx_cmd_protection,
	.request_scan = iwl3945_request_scan,
	.post_scan = iwl3945_post_scan,
};

static const struct iwl_ops iwl3945_ops = {
	.lib = &iwl3945_lib,
	.hcmd = &iwl3945_hcmd,
	.utils = &iwl3945_hcmd_utils,
	.led = &iwl3945_led_ops,
	.legacy = &iwl3945_legacy_ops,
	.ieee80211_ops = &iwl3945_hw_ops,
};

static struct iwl_base_params iwl3945_base_params = {
	.eeprom_size = IWL3945_EEPROM_IMG_SIZE,
	.num_of_queues = IWL39_NUM_QUEUES,
	.pll_cfg_val = CSR39_ANA_PLL_CFG_VAL,
	.set_l0s = false,
	.use_bsm = true,
	.use_isr_legacy = true,
	.led_compensation = 64,
	.broken_powersave = true,
	.plcp_delta_threshold = IWL_MAX_PLCP_ERR_LONG_THRESHOLD_DEF,
	.wd_timeout = IWL_DEF_WD_TIMEOUT,
	.max_event_log_size = 512,
	.tx_power_by_driver = true,
};

static struct iwl_cfg iwl3945_bg_cfg = {
	.name = "3945BG",
	.fw_name_pre = IWL3945_FW_PRE,
	.ucode_api_max = IWL3945_UCODE_API_MAX,
	.ucode_api_min = IWL3945_UCODE_API_MIN,
	.sku = IWL_SKU_G,
	.eeprom_ver = EEPROM_3945_EEPROM_VERSION,
	.ops = &iwl3945_ops,
	.mod_params = &iwl3945_mod_params,
	.base_params = &iwl3945_base_params,
	.led_mode = IWL_LED_BLINK,
};

static struct iwl_cfg iwl3945_abg_cfg = {
	.name = "3945ABG",
	.fw_name_pre = IWL3945_FW_PRE,
	.ucode_api_max = IWL3945_UCODE_API_MAX,
	.ucode_api_min = IWL3945_UCODE_API_MIN,
	.sku = IWL_SKU_A|IWL_SKU_G,
	.eeprom_ver = EEPROM_3945_EEPROM_VERSION,
	.ops = &iwl3945_ops,
	.mod_params = &iwl3945_mod_params,
	.base_params = &iwl3945_base_params,
	.led_mode = IWL_LED_BLINK,
};

DEFINE_PCI_DEVICE_TABLE(iwl3945_hw_card_ids) = {
	{IWL_PCI_DEVICE(0x4222, 0x1005, iwl3945_bg_cfg)},
	{IWL_PCI_DEVICE(0x4222, 0x1034, iwl3945_bg_cfg)},
	{IWL_PCI_DEVICE(0x4222, 0x1044, iwl3945_bg_cfg)},
	{IWL_PCI_DEVICE(0x4227, 0x1014, iwl3945_bg_cfg)},
	{IWL_PCI_DEVICE(0x4222, PCI_ANY_ID, iwl3945_abg_cfg)},
	{IWL_PCI_DEVICE(0x4227, PCI_ANY_ID, iwl3945_abg_cfg)},
	{0}
};

MODULE_DEVICE_TABLE(pci, iwl3945_hw_card_ids);<|MERGE_RESOLUTION|>--- conflicted
+++ resolved
@@ -2668,10 +2668,6 @@
 	.isr_ops = {
 		.isr = iwl_isr_legacy,
 	},
-<<<<<<< HEAD
-	.check_plcp_health = iwl3945_good_plcp_health,
-=======
->>>>>>> 47ae63e0
 
 	.debugfs_ops = {
 		.rx_stats_read = iwl3945_ucode_rx_stats_read,
