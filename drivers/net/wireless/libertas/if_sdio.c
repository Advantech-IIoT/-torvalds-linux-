/*
 *  linux/drivers/net/wireless/libertas/if_sdio.c
 *
 *  Copyright 2007-2008 Pierre Ossman
 *
 * Inspired by if_cs.c, Copyright 2007 Holger Schurig
 *
 * This program is free software; you can redistribute it and/or modify
 * it under the terms of the GNU General Public License as published by
 * the Free Software Foundation; either version 2 of the License, or (at
 * your option) any later version.
 *
 * This hardware has more or less no CMD53 support, so all registers
 * must be accessed using sdio_readb()/sdio_writeb().
 *
 * Transfers must be in one transaction or the firmware goes bonkers.
 * This means that the transfer must either be small enough to do a
 * byte based transfer or it must be padded to a multiple of the
 * current block size.
 *
 * As SDIO is still new to the kernel, it is unfortunately common with
 * bugs in the host controllers related to that. One such bug is that
 * controllers cannot do transfers that aren't a multiple of 4 bytes.
 * If you don't have time to fix the host controller driver, you can
 * work around the problem by modifying if_sdio_host_to_card() and
 * if_sdio_card_to_host() to pad the data.
 */

#include <linux/kernel.h>
#include <linux/moduleparam.h>
#include <linux/slab.h>
#include <linux/firmware.h>
#include <linux/netdevice.h>
#include <linux/delay.h>
#include <linux/mmc/card.h>
#include <linux/mmc/sdio_func.h>
#include <linux/mmc/sdio_ids.h>
#include <linux/mmc/sdio.h>
#include <linux/mmc/host.h>

#include "host.h"
#include "decl.h"
#include "defs.h"
#include "dev.h"
#include "cmd.h"
#include "if_sdio.h"

/* The if_sdio_remove() callback function is called when
 * user removes this module from kernel space or ejects
 * the card from the slot. The driver handles these 2 cases
 * differently for SD8688 combo chip.
 * If the user is removing the module, the FUNC_SHUTDOWN
 * command for SD8688 is sent to the firmware.
 * If the card is removed, there is no need to send this command.
 *
 * The variable 'user_rmmod' is used to distinguish these two
 * scenarios. This flag is initialized as FALSE in case the card
 * is removed, and will be set to TRUE for module removal when
 * module_exit function is called.
 */
static u8 user_rmmod;

static char *lbs_helper_name = NULL;
module_param_named(helper_name, lbs_helper_name, charp, 0644);

static char *lbs_fw_name = NULL;
module_param_named(fw_name, lbs_fw_name, charp, 0644);

static const struct sdio_device_id if_sdio_ids[] = {
	{ SDIO_DEVICE(SDIO_VENDOR_ID_MARVELL,
			SDIO_DEVICE_ID_MARVELL_LIBERTAS) },
	{ SDIO_DEVICE(SDIO_VENDOR_ID_MARVELL,
			SDIO_DEVICE_ID_MARVELL_8688WLAN) },
	{ /* end: all zeroes */				},
};

MODULE_DEVICE_TABLE(sdio, if_sdio_ids);

struct if_sdio_model {
	int model;
	const char *helper;
	const char *firmware;
};

static struct if_sdio_model if_sdio_models[] = {
	{
		/* 8385 */
		.model = IF_SDIO_MODEL_8385,
		.helper = "sd8385_helper.bin",
		.firmware = "sd8385.bin",
	},
	{
		/* 8686 */
		.model = IF_SDIO_MODEL_8686,
		.helper = "sd8686_helper.bin",
		.firmware = "sd8686.bin",
	},
	{
		/* 8688 */
		.model = IF_SDIO_MODEL_8688,
		.helper = "sd8688_helper.bin",
		.firmware = "sd8688.bin",
	},
};
MODULE_FIRMWARE("sd8385_helper.bin");
MODULE_FIRMWARE("sd8385.bin");
MODULE_FIRMWARE("sd8686_helper.bin");
MODULE_FIRMWARE("sd8686.bin");
MODULE_FIRMWARE("sd8688_helper.bin");
MODULE_FIRMWARE("sd8688.bin");

struct if_sdio_packet {
	struct if_sdio_packet	*next;
	u16			nb;
	u8			buffer[0] __attribute__((aligned(4)));
};

struct if_sdio_card {
	struct sdio_func	*func;
	struct lbs_private	*priv;

	int			model;
	unsigned long		ioport;
	unsigned int		scratch_reg;

	const char		*helper;
	const char		*firmware;

	u8			buffer[65536];

	spinlock_t		lock;
	struct if_sdio_packet	*packets;

	struct workqueue_struct	*workqueue;
	struct work_struct	packet_worker;

	u8			rx_unit;
};

/********************************************************************/
/* I/O                                                              */
/********************************************************************/

/*
 *  For SD8385/SD8686, this function reads firmware status after
 *  the image is downloaded, or reads RX packet length when
 *  interrupt (with IF_SDIO_H_INT_UPLD bit set) is received.
 *  For SD8688, this function reads firmware status only.
 */
static u16 if_sdio_read_scratch(struct if_sdio_card *card, int *err)
{
	int ret;
	u16 scratch;

	scratch = sdio_readb(card->func, card->scratch_reg, &ret);
	if (!ret)
		scratch |= sdio_readb(card->func, card->scratch_reg + 1,
					&ret) << 8;

	if (err)
		*err = ret;

	if (ret)
		return 0xffff;

	return scratch;
}

static u8 if_sdio_read_rx_unit(struct if_sdio_card *card)
{
	int ret;
	u8 rx_unit;

	rx_unit = sdio_readb(card->func, IF_SDIO_RX_UNIT, &ret);

	if (ret)
		rx_unit = 0;

	return rx_unit;
}

static u16 if_sdio_read_rx_len(struct if_sdio_card *card, int *err)
{
	int ret;
	u16 rx_len;

	switch (card->model) {
	case IF_SDIO_MODEL_8385:
	case IF_SDIO_MODEL_8686:
		rx_len = if_sdio_read_scratch(card, &ret);
		break;
	case IF_SDIO_MODEL_8688:
	default: /* for newer chipsets */
		rx_len = sdio_readb(card->func, IF_SDIO_RX_LEN, &ret);
		if (!ret)
			rx_len <<= card->rx_unit;
		else
			rx_len = 0xffff;	/* invalid length */

		break;
	}

	if (err)
		*err = ret;

	return rx_len;
}

static int if_sdio_handle_cmd(struct if_sdio_card *card,
		u8 *buffer, unsigned size)
{
	struct lbs_private *priv = card->priv;
	int ret;
	unsigned long flags;
	u8 i;

	lbs_deb_enter(LBS_DEB_SDIO);

	if (size > LBS_CMD_BUFFER_SIZE) {
		lbs_deb_sdio("response packet too large (%d bytes)\n",
			(int)size);
		ret = -E2BIG;
		goto out;
	}

	spin_lock_irqsave(&priv->driver_lock, flags);

	i = (priv->resp_idx == 0) ? 1 : 0;
	BUG_ON(priv->resp_len[i]);
	priv->resp_len[i] = size;
	memcpy(priv->resp_buf[i], buffer, size);
	lbs_notify_command_response(priv, i);

	spin_unlock_irqrestore(&card->priv->driver_lock, flags);

	ret = 0;

out:
	lbs_deb_leave_args(LBS_DEB_SDIO, "ret %d", ret);
	return ret;
}

static int if_sdio_handle_data(struct if_sdio_card *card,
		u8 *buffer, unsigned size)
{
	int ret;
	struct sk_buff *skb;
	char *data;

	lbs_deb_enter(LBS_DEB_SDIO);

	if (size > MRVDRV_ETH_RX_PACKET_BUFFER_SIZE) {
		lbs_deb_sdio("response packet too large (%d bytes)\n",
			(int)size);
		ret = -E2BIG;
		goto out;
	}

	skb = dev_alloc_skb(MRVDRV_ETH_RX_PACKET_BUFFER_SIZE + NET_IP_ALIGN);
	if (!skb) {
		ret = -ENOMEM;
		goto out;
	}

	skb_reserve(skb, NET_IP_ALIGN);

	data = skb_put(skb, size);

	memcpy(data, buffer, size);

	lbs_process_rxed_packet(card->priv, skb);

	ret = 0;

out:
	lbs_deb_leave_args(LBS_DEB_SDIO, "ret %d", ret);

	return ret;
}

static int if_sdio_handle_event(struct if_sdio_card *card,
		u8 *buffer, unsigned size)
{
	int ret;
	u32 event;

	lbs_deb_enter(LBS_DEB_SDIO);

	if (card->model == IF_SDIO_MODEL_8385) {
		event = sdio_readb(card->func, IF_SDIO_EVENT, &ret);
		if (ret)
			goto out;

		/* right shift 3 bits to get the event id */
		event >>= 3;
	} else {
		if (size < 4) {
			lbs_deb_sdio("event packet too small (%d bytes)\n",
				(int)size);
			ret = -EINVAL;
			goto out;
		}
		event = buffer[3] << 24;
		event |= buffer[2] << 16;
		event |= buffer[1] << 8;
		event |= buffer[0] << 0;
	}

	lbs_queue_event(card->priv, event & 0xFF);
	ret = 0;

out:
	lbs_deb_leave_args(LBS_DEB_SDIO, "ret %d", ret);

	return ret;
}

static int if_sdio_wait_status(struct if_sdio_card *card, const u8 condition)
{
	u8 status;
	unsigned long timeout;
	int ret = 0;

	timeout = jiffies + HZ;
	while (1) {
		status = sdio_readb(card->func, IF_SDIO_STATUS, &ret);
<<<<<<< HEAD
		if (ret || (status & condition))
=======
		if (ret)
			return ret;
		if ((status & condition) == condition)
>>>>>>> adfba3c7
			break;
		if (time_after(jiffies, timeout))
			return -ETIMEDOUT;
		mdelay(1);
	}
	return ret;
}

static int if_sdio_card_to_host(struct if_sdio_card *card)
{
	int ret;
	u16 size, type, chunk;

	lbs_deb_enter(LBS_DEB_SDIO);

	size = if_sdio_read_rx_len(card, &ret);
	if (ret)
		goto out;

	if (size < 4) {
		lbs_deb_sdio("invalid packet size (%d bytes) from firmware\n",
			(int)size);
		ret = -EINVAL;
		goto out;
	}

	ret = if_sdio_wait_status(card, IF_SDIO_IO_RDY);
	if (ret)
		goto out;

	/*
	 * The transfer must be in one transaction or the firmware
	 * goes suicidal. There's no way to guarantee that for all
	 * controllers, but we can at least try.
	 */
	chunk = sdio_align_size(card->func, size);

	ret = sdio_readsb(card->func, card->buffer, card->ioport, chunk);
	if (ret)
		goto out;

	chunk = card->buffer[0] | (card->buffer[1] << 8);
	type = card->buffer[2] | (card->buffer[3] << 8);

	lbs_deb_sdio("packet of type %d and size %d bytes\n",
		(int)type, (int)chunk);

	if (chunk > size) {
		lbs_deb_sdio("packet fragment (%d > %d)\n",
			(int)chunk, (int)size);
		ret = -EINVAL;
		goto out;
	}

	if (chunk < size) {
		lbs_deb_sdio("packet fragment (%d < %d)\n",
			(int)chunk, (int)size);
	}

	switch (type) {
	case MVMS_CMD:
		ret = if_sdio_handle_cmd(card, card->buffer + 4, chunk - 4);
		if (ret)
			goto out;
		break;
	case MVMS_DAT:
		ret = if_sdio_handle_data(card, card->buffer + 4, chunk - 4);
		if (ret)
			goto out;
		break;
	case MVMS_EVENT:
		ret = if_sdio_handle_event(card, card->buffer + 4, chunk - 4);
		if (ret)
			goto out;
		break;
	default:
		lbs_deb_sdio("invalid type (%d) from firmware\n",
				(int)type);
		ret = -EINVAL;
		goto out;
	}

out:
	if (ret)
		lbs_pr_err("problem fetching packet from firmware\n");

	lbs_deb_leave_args(LBS_DEB_SDIO, "ret %d", ret);

	return ret;
}

static void if_sdio_host_to_card_worker(struct work_struct *work)
{
	struct if_sdio_card *card;
	struct if_sdio_packet *packet;
	int ret;
	unsigned long flags;

	lbs_deb_enter(LBS_DEB_SDIO);

	card = container_of(work, struct if_sdio_card, packet_worker);

	while (1) {
		spin_lock_irqsave(&card->lock, flags);
		packet = card->packets;
		if (packet)
			card->packets = packet->next;
		spin_unlock_irqrestore(&card->lock, flags);

		if (!packet)
			break;

		sdio_claim_host(card->func);

		ret = if_sdio_wait_status(card, IF_SDIO_IO_RDY);
		if (ret == 0) {
			ret = sdio_writesb(card->func, card->ioport,
					   packet->buffer, packet->nb);
		}

		if (ret)
			lbs_pr_err("error %d sending packet to firmware\n", ret);

		sdio_release_host(card->func);

		kfree(packet);
	}

	lbs_deb_leave(LBS_DEB_SDIO);
}

/********************************************************************/
/* Firmware                                                         */
/********************************************************************/

#define FW_DL_READY_STATUS (IF_SDIO_IO_RDY | IF_SDIO_DL_RDY)

static int if_sdio_prog_helper(struct if_sdio_card *card)
{
	int ret;
	const struct firmware *fw;
	unsigned long timeout;
	u8 *chunk_buffer;
	u32 chunk_size;
	const u8 *firmware;
	size_t size;

	lbs_deb_enter(LBS_DEB_SDIO);

	ret = request_firmware(&fw, card->helper, &card->func->dev);
	if (ret) {
		lbs_pr_err("can't load helper firmware\n");
		goto out;
	}

	chunk_buffer = kzalloc(64, GFP_KERNEL);
	if (!chunk_buffer) {
		ret = -ENOMEM;
		goto release_fw;
	}

	sdio_claim_host(card->func);

	ret = sdio_set_block_size(card->func, 32);
	if (ret)
		goto release;

	firmware = fw->data;
	size = fw->size;

	while (size) {
		ret = if_sdio_wait_status(card, FW_DL_READY_STATUS);
		if (ret)
			goto release;

		/* On some platforms (like Davinci) the chip needs more time
		 * between helper blocks.
		 */
		mdelay(2);

		chunk_size = min(size, (size_t)60);

		*((__le32*)chunk_buffer) = cpu_to_le32(chunk_size);
		memcpy(chunk_buffer + 4, firmware, chunk_size);
/*
		lbs_deb_sdio("sending %d bytes chunk\n", chunk_size);
*/
		ret = sdio_writesb(card->func, card->ioport,
				chunk_buffer, 64);
		if (ret)
			goto release;

		firmware += chunk_size;
		size -= chunk_size;
	}

	/* an empty block marks the end of the transfer */
	memset(chunk_buffer, 0, 4);
	ret = sdio_writesb(card->func, card->ioport, chunk_buffer, 64);
	if (ret)
		goto release;

	lbs_deb_sdio("waiting for helper to boot...\n");

	/* wait for the helper to boot by looking at the size register */
	timeout = jiffies + HZ;
	while (1) {
		u16 req_size;

		req_size = sdio_readb(card->func, IF_SDIO_RD_BASE, &ret);
		if (ret)
			goto release;

		req_size |= sdio_readb(card->func, IF_SDIO_RD_BASE + 1, &ret) << 8;
		if (ret)
			goto release;

		if (req_size != 0)
			break;

		if (time_after(jiffies, timeout)) {
			ret = -ETIMEDOUT;
			goto release;
		}

		msleep(10);
	}

	ret = 0;

release:
	sdio_release_host(card->func);
	kfree(chunk_buffer);
release_fw:
	release_firmware(fw);

out:
	if (ret)
		lbs_pr_err("failed to load helper firmware\n");

	lbs_deb_leave_args(LBS_DEB_SDIO, "ret %d", ret);

	return ret;
}

static int if_sdio_prog_real(struct if_sdio_card *card)
{
	int ret;
	const struct firmware *fw;
	unsigned long timeout;
	u8 *chunk_buffer;
	u32 chunk_size;
	const u8 *firmware;
	size_t size, req_size;

	lbs_deb_enter(LBS_DEB_SDIO);

	ret = request_firmware(&fw, card->firmware, &card->func->dev);
	if (ret) {
		lbs_pr_err("can't load firmware\n");
		goto out;
	}

	chunk_buffer = kzalloc(512, GFP_KERNEL);
	if (!chunk_buffer) {
		ret = -ENOMEM;
		goto release_fw;
	}

	sdio_claim_host(card->func);

	ret = sdio_set_block_size(card->func, 32);
	if (ret)
		goto release;

	firmware = fw->data;
	size = fw->size;

	while (size) {
		ret = if_sdio_wait_status(card, FW_DL_READY_STATUS);
		if (ret)
			goto release;

		req_size = sdio_readb(card->func, IF_SDIO_RD_BASE, &ret);
		if (ret)
			goto release;

		req_size |= sdio_readb(card->func, IF_SDIO_RD_BASE + 1, &ret) << 8;
		if (ret)
			goto release;
/*
		lbs_deb_sdio("firmware wants %d bytes\n", (int)req_size);
*/
		if (req_size == 0) {
			lbs_deb_sdio("firmware helper gave up early\n");
			ret = -EIO;
			goto release;
		}

		if (req_size & 0x01) {
			lbs_deb_sdio("firmware helper signalled error\n");
			ret = -EIO;
			goto release;
		}

		if (req_size > size)
			req_size = size;

		while (req_size) {
			chunk_size = min(req_size, (size_t)512);

			memcpy(chunk_buffer, firmware, chunk_size);
/*
			lbs_deb_sdio("sending %d bytes (%d bytes) chunk\n",
				chunk_size, (chunk_size + 31) / 32 * 32);
*/
			ret = sdio_writesb(card->func, card->ioport,
				chunk_buffer, roundup(chunk_size, 32));
			if (ret)
				goto release;

			firmware += chunk_size;
			size -= chunk_size;
			req_size -= chunk_size;
		}
	}

	ret = 0;

	lbs_deb_sdio("waiting for firmware to boot...\n");

	/* wait for the firmware to boot */
	timeout = jiffies + HZ;
	while (1) {
		u16 scratch;

		scratch = if_sdio_read_scratch(card, &ret);
		if (ret)
			goto release;

		if (scratch == IF_SDIO_FIRMWARE_OK)
			break;

		if (time_after(jiffies, timeout)) {
			ret = -ETIMEDOUT;
			goto release;
		}

		msleep(10);
	}

	ret = 0;

release:
	sdio_release_host(card->func);
	kfree(chunk_buffer);
release_fw:
	release_firmware(fw);

out:
	if (ret)
		lbs_pr_err("failed to load firmware\n");

	lbs_deb_leave_args(LBS_DEB_SDIO, "ret %d", ret);

	return ret;
}

static int if_sdio_prog_firmware(struct if_sdio_card *card)
{
	int ret;
	u16 scratch;

	lbs_deb_enter(LBS_DEB_SDIO);

	sdio_claim_host(card->func);
	scratch = if_sdio_read_scratch(card, &ret);
	sdio_release_host(card->func);

	if (ret)
		goto out;

	lbs_deb_sdio("firmware status = %#x\n", scratch);

	if (scratch == IF_SDIO_FIRMWARE_OK) {
		lbs_deb_sdio("firmware already loaded\n");
		goto success;
	}

	ret = if_sdio_prog_helper(card);
	if (ret)
		goto out;

	ret = if_sdio_prog_real(card);
	if (ret)
		goto out;

success:
	sdio_claim_host(card->func);
	sdio_set_block_size(card->func, IF_SDIO_BLOCK_SIZE);
	sdio_release_host(card->func);
	ret = 0;

out:
	lbs_deb_leave_args(LBS_DEB_SDIO, "ret %d", ret);

	return ret;
}

/*******************************************************************/
/* Libertas callbacks                                              */
/*******************************************************************/

static int if_sdio_host_to_card(struct lbs_private *priv,
		u8 type, u8 *buf, u16 nb)
{
	int ret;
	struct if_sdio_card *card;
	struct if_sdio_packet *packet, *cur;
	u16 size;
	unsigned long flags;

	lbs_deb_enter_args(LBS_DEB_SDIO, "type %d, bytes %d", type, nb);

	card = priv->card;

	if (nb > (65536 - sizeof(struct if_sdio_packet) - 4)) {
		ret = -EINVAL;
		goto out;
	}

	/*
	 * The transfer must be in one transaction or the firmware
	 * goes suicidal. There's no way to guarantee that for all
	 * controllers, but we can at least try.
	 */
	size = sdio_align_size(card->func, nb + 4);

	packet = kzalloc(sizeof(struct if_sdio_packet) + size,
			GFP_ATOMIC);
	if (!packet) {
		ret = -ENOMEM;
		goto out;
	}

	packet->next = NULL;
	packet->nb = size;

	/*
	 * SDIO specific header.
	 */
	packet->buffer[0] = (nb + 4) & 0xff;
	packet->buffer[1] = ((nb + 4) >> 8) & 0xff;
	packet->buffer[2] = type;
	packet->buffer[3] = 0;

	memcpy(packet->buffer + 4, buf, nb);

	spin_lock_irqsave(&card->lock, flags);

	if (!card->packets)
		card->packets = packet;
	else {
		cur = card->packets;
		while (cur->next)
			cur = cur->next;
		cur->next = packet;
	}

	switch (type) {
	case MVMS_CMD:
		priv->dnld_sent = DNLD_CMD_SENT;
		break;
	case MVMS_DAT:
		priv->dnld_sent = DNLD_DATA_SENT;
		break;
	default:
		lbs_deb_sdio("unknown packet type %d\n", (int)type);
	}

	spin_unlock_irqrestore(&card->lock, flags);

	queue_work(card->workqueue, &card->packet_worker);

	ret = 0;

out:
	lbs_deb_leave_args(LBS_DEB_SDIO, "ret %d", ret);

	return ret;
}

static int if_sdio_enter_deep_sleep(struct lbs_private *priv)
{
	int ret = -1;
	struct cmd_header cmd;

	memset(&cmd, 0, sizeof(cmd));

	lbs_deb_sdio("send DEEP_SLEEP command\n");
	ret = __lbs_cmd(priv, CMD_802_11_DEEP_SLEEP, &cmd, sizeof(cmd),
			lbs_cmd_copyback, (unsigned long) &cmd);
	if (ret)
		lbs_pr_err("DEEP_SLEEP cmd failed\n");

	mdelay(200);
	return ret;
}

static int if_sdio_exit_deep_sleep(struct lbs_private *priv)
{
	struct if_sdio_card *card = priv->card;
	int ret = -1;

	lbs_deb_enter(LBS_DEB_SDIO);
	sdio_claim_host(card->func);

	sdio_writeb(card->func, HOST_POWER_UP, CONFIGURATION_REG, &ret);
	if (ret)
		lbs_pr_err("sdio_writeb failed!\n");

	sdio_release_host(card->func);
	lbs_deb_leave_args(LBS_DEB_SDIO, "ret %d", ret);
	return ret;
}

static int if_sdio_reset_deep_sleep_wakeup(struct lbs_private *priv)
{
	struct if_sdio_card *card = priv->card;
	int ret = -1;

	lbs_deb_enter(LBS_DEB_SDIO);
	sdio_claim_host(card->func);

	sdio_writeb(card->func, 0, CONFIGURATION_REG, &ret);
	if (ret)
		lbs_pr_err("sdio_writeb failed!\n");

	sdio_release_host(card->func);
	lbs_deb_leave_args(LBS_DEB_SDIO, "ret %d", ret);
	return ret;

}

/*******************************************************************/
/* SDIO callbacks                                                  */
/*******************************************************************/

static void if_sdio_interrupt(struct sdio_func *func)
{
	int ret;
	struct if_sdio_card *card;
	u8 cause;

	lbs_deb_enter(LBS_DEB_SDIO);

	card = sdio_get_drvdata(func);

	cause = sdio_readb(card->func, IF_SDIO_H_INT_STATUS, &ret);
	if (ret)
		goto out;

	lbs_deb_sdio("interrupt: 0x%X\n", (unsigned)cause);

	sdio_writeb(card->func, ~cause, IF_SDIO_H_INT_STATUS, &ret);
	if (ret)
		goto out;

	/*
	 * Ignore the define name, this really means the card has
	 * successfully received the command.
	 */
	card->priv->is_activity_detected = 1;
	if (cause & IF_SDIO_H_INT_DNLD)
		lbs_host_to_card_done(card->priv);


	if (cause & IF_SDIO_H_INT_UPLD) {
		ret = if_sdio_card_to_host(card);
		if (ret)
			goto out;
	}

	ret = 0;

out:
	lbs_deb_leave_args(LBS_DEB_SDIO, "ret %d", ret);
}

static int if_sdio_probe(struct sdio_func *func,
		const struct sdio_device_id *id)
{
	struct if_sdio_card *card;
	struct lbs_private *priv;
	int ret, i;
	unsigned int model;
	struct if_sdio_packet *packet;
	struct mmc_host *host = func->card->host;

	lbs_deb_enter(LBS_DEB_SDIO);

	for (i = 0;i < func->card->num_info;i++) {
		if (sscanf(func->card->info[i],
				"802.11 SDIO ID: %x", &model) == 1)
			break;
		if (sscanf(func->card->info[i],
				"ID: %x", &model) == 1)
			break;
		if (!strcmp(func->card->info[i], "IBIS Wireless SDIO Card")) {
			model = IF_SDIO_MODEL_8385;
			break;
		}
	}

	if (i == func->card->num_info) {
		lbs_pr_err("unable to identify card model\n");
		return -ENODEV;
	}

	card = kzalloc(sizeof(struct if_sdio_card), GFP_KERNEL);
	if (!card)
		return -ENOMEM;

	card->func = func;
	card->model = model;

	switch (card->model) {
	case IF_SDIO_MODEL_8385:
		card->scratch_reg = IF_SDIO_SCRATCH_OLD;
		break;
	case IF_SDIO_MODEL_8686:
		card->scratch_reg = IF_SDIO_SCRATCH;
		break;
	case IF_SDIO_MODEL_8688:
	default: /* for newer chipsets */
		card->scratch_reg = IF_SDIO_FW_STATUS;
		break;
	}

	spin_lock_init(&card->lock);
	card->workqueue = create_workqueue("libertas_sdio");
	INIT_WORK(&card->packet_worker, if_sdio_host_to_card_worker);

	for (i = 0;i < ARRAY_SIZE(if_sdio_models);i++) {
		if (card->model == if_sdio_models[i].model)
			break;
	}

	if (i == ARRAY_SIZE(if_sdio_models)) {
		lbs_pr_err("unknown card model 0x%x\n", card->model);
		ret = -ENODEV;
		goto free;
	}

	card->helper = if_sdio_models[i].helper;
	card->firmware = if_sdio_models[i].firmware;

	if (lbs_helper_name) {
		lbs_deb_sdio("overriding helper firmware: %s\n",
			lbs_helper_name);
		card->helper = lbs_helper_name;
	}

	if (lbs_fw_name) {
		lbs_deb_sdio("overriding firmware: %s\n", lbs_fw_name);
		card->firmware = lbs_fw_name;
	}

	sdio_claim_host(func);

	ret = sdio_enable_func(func);
	if (ret)
		goto release;

	ret = sdio_claim_irq(func, if_sdio_interrupt);
	if (ret)
		goto disable;

	/* For 1-bit transfers to the 8686 model, we need to enable the
	 * interrupt flag in the CCCR register. Set the MMC_QUIRK_LENIENT_FN0
	 * bit to allow access to non-vendor registers. */
	if ((card->model == IF_SDIO_MODEL_8686) &&
	    (host->caps & MMC_CAP_SDIO_IRQ) &&
	    (host->ios.bus_width == MMC_BUS_WIDTH_1)) {
		u8 reg;

		func->card->quirks |= MMC_QUIRK_LENIENT_FN0;
		reg = sdio_f0_readb(func, SDIO_CCCR_IF, &ret);
		if (ret)
			goto release_int;

		reg |= SDIO_BUS_ECSI;
		sdio_f0_writeb(func, reg, SDIO_CCCR_IF, &ret);
		if (ret)
			goto release_int;
	}

	card->ioport = sdio_readb(func, IF_SDIO_IOPORT, &ret);
	if (ret)
		goto release_int;

	card->ioport |= sdio_readb(func, IF_SDIO_IOPORT + 1, &ret) << 8;
	if (ret)
		goto release_int;

	card->ioport |= sdio_readb(func, IF_SDIO_IOPORT + 2, &ret) << 16;
	if (ret)
		goto release_int;

	sdio_release_host(func);

	sdio_set_drvdata(func, card);

	lbs_deb_sdio("class = 0x%X, vendor = 0x%X, "
			"device = 0x%X, model = 0x%X, ioport = 0x%X\n",
			func->class, func->vendor, func->device,
			model, (unsigned)card->ioport);

	ret = if_sdio_prog_firmware(card);
	if (ret)
		goto reclaim;

	priv = lbs_add_card(card, &func->dev);
	if (!priv) {
		ret = -ENOMEM;
		goto reclaim;
	}

	card->priv = priv;

	priv->card = card;
	priv->hw_host_to_card = if_sdio_host_to_card;
	priv->enter_deep_sleep = if_sdio_enter_deep_sleep;
	priv->exit_deep_sleep = if_sdio_exit_deep_sleep;
	priv->reset_deep_sleep_wakeup = if_sdio_reset_deep_sleep_wakeup;

	priv->fw_ready = 1;

	sdio_claim_host(func);

	/*
	 * Get rx_unit if the chip is SD8688 or newer.
	 * SD8385 & SD8686 do not have rx_unit.
	 */
	if ((card->model != IF_SDIO_MODEL_8385)
			&& (card->model != IF_SDIO_MODEL_8686))
		card->rx_unit = if_sdio_read_rx_unit(card);
	else
		card->rx_unit = 0;

	/*
	 * Enable interrupts now that everything is set up
	 */
	sdio_writeb(func, 0x0f, IF_SDIO_H_INT_MASK, &ret);
	sdio_release_host(func);
	if (ret)
		goto reclaim;

	/*
	 * FUNC_INIT is required for SD8688 WLAN/BT multiple functions
	 */
	if (card->model == IF_SDIO_MODEL_8688) {
		struct cmd_header cmd;

		memset(&cmd, 0, sizeof(cmd));

		lbs_deb_sdio("send function INIT command\n");
		if (__lbs_cmd(priv, CMD_FUNC_INIT, &cmd, sizeof(cmd),
				lbs_cmd_copyback, (unsigned long) &cmd))
			lbs_pr_alert("CMD_FUNC_INIT cmd failed\n");
	}

	ret = lbs_start_card(priv);
	if (ret)
		goto err_activate_card;

out:
	lbs_deb_leave_args(LBS_DEB_SDIO, "ret %d", ret);

	return ret;

err_activate_card:
	flush_workqueue(card->workqueue);
	lbs_remove_card(priv);
reclaim:
	sdio_claim_host(func);
release_int:
	sdio_release_irq(func);
disable:
	sdio_disable_func(func);
release:
	sdio_release_host(func);
free:
	destroy_workqueue(card->workqueue);
	while (card->packets) {
		packet = card->packets;
		card->packets = card->packets->next;
		kfree(packet);
	}

	kfree(card);

	goto out;
}

static void if_sdio_remove(struct sdio_func *func)
{
	struct if_sdio_card *card;
	struct if_sdio_packet *packet;

	lbs_deb_enter(LBS_DEB_SDIO);

	card = sdio_get_drvdata(func);

	if (user_rmmod && (card->model == IF_SDIO_MODEL_8688)) {
		/*
		 * FUNC_SHUTDOWN is required for SD8688 WLAN/BT
		 * multiple functions
		 */
		struct cmd_header cmd;

		memset(&cmd, 0, sizeof(cmd));

		lbs_deb_sdio("send function SHUTDOWN command\n");
		if (__lbs_cmd(card->priv, CMD_FUNC_SHUTDOWN,
				&cmd, sizeof(cmd), lbs_cmd_copyback,
				(unsigned long) &cmd))
			lbs_pr_alert("CMD_FUNC_SHUTDOWN cmd failed\n");
	}


	lbs_deb_sdio("call remove card\n");
	lbs_stop_card(card->priv);
	lbs_remove_card(card->priv);
	card->priv->surpriseremoved = 1;

	flush_workqueue(card->workqueue);
	destroy_workqueue(card->workqueue);

	sdio_claim_host(func);
	sdio_release_irq(func);
	sdio_disable_func(func);
	sdio_release_host(func);

	while (card->packets) {
		packet = card->packets;
		card->packets = card->packets->next;
		kfree(packet);
	}

	kfree(card);

	lbs_deb_leave(LBS_DEB_SDIO);
}

static struct sdio_driver if_sdio_driver = {
	.name		= "libertas_sdio",
	.id_table	= if_sdio_ids,
	.probe		= if_sdio_probe,
	.remove		= if_sdio_remove,
};

/*******************************************************************/
/* Module functions                                                */
/*******************************************************************/

static int __init if_sdio_init_module(void)
{
	int ret = 0;

	lbs_deb_enter(LBS_DEB_SDIO);

	printk(KERN_INFO "libertas_sdio: Libertas SDIO driver\n");
	printk(KERN_INFO "libertas_sdio: Copyright Pierre Ossman\n");

	ret = sdio_register_driver(&if_sdio_driver);

	/* Clear the flag in case user removes the card. */
	user_rmmod = 0;

	lbs_deb_leave_args(LBS_DEB_SDIO, "ret %d", ret);

	return ret;
}

static void __exit if_sdio_exit_module(void)
{
	lbs_deb_enter(LBS_DEB_SDIO);

	/* Set the flag as user is removing this module. */
	user_rmmod = 1;

	sdio_unregister_driver(&if_sdio_driver);

	lbs_deb_leave(LBS_DEB_SDIO);
}

module_init(if_sdio_init_module);
module_exit(if_sdio_exit_module);

MODULE_DESCRIPTION("Libertas SDIO WLAN Driver");
MODULE_AUTHOR("Pierre Ossman");
MODULE_LICENSE("GPL");<|MERGE_RESOLUTION|>--- conflicted
+++ resolved
@@ -324,13 +324,9 @@
 	timeout = jiffies + HZ;
 	while (1) {
 		status = sdio_readb(card->func, IF_SDIO_STATUS, &ret);
-<<<<<<< HEAD
-		if (ret || (status & condition))
-=======
 		if (ret)
 			return ret;
 		if ((status & condition) == condition)
->>>>>>> adfba3c7
 			break;
 		if (time_after(jiffies, timeout))
 			return -ETIMEDOUT;
