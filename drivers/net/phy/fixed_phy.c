--- conflicted
+++ resolved
@@ -127,17 +127,10 @@
 			return -EINVAL;
 			}
 		}
-<<<<<<< HEAD
 
 		if (fp->status.pause)
 			lpa |= LPA_PAUSE_CAP;
 
-=======
-
-		if (fp->status.pause)
-			lpa |= LPA_PAUSE_CAP;
-
->>>>>>> 9f30a04d
 		if (fp->status.asym_pause)
 			lpa |= LPA_PAUSE_ASYM;
 	}
