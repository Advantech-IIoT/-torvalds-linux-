--- conflicted
+++ resolved
@@ -1362,35 +1362,6 @@
 	if (!edesc)
 		return;
 
-<<<<<<< HEAD
-	/* Pause the channel for non-cyclic */
-	if (!edesc || !edesc->cyclic)
-		edma_pause(echan->ch_num);
-
-	switch (ch_status) {
-	case EDMA_DMA_COMPLETE:
-		spin_lock(&echan->vchan.lock);
-
-		if (edesc) {
-			if (edesc->cyclic) {
-				vchan_cyclic_callback(&edesc->vdesc);
-			} else if (edesc->processed == edesc->pset_nr) {
-				dev_dbg(dev, "Transfer complete, stopping channel %d\n", ch_num);
-				edesc->residue = 0;
-				edma_stop(echan->ch_num);
-				vchan_cookie_complete(&edesc->vdesc);
-				edma_execute(echan);
-			} else {
-				dev_dbg(dev, "Intermediate transfer complete on channel %d\n", ch_num);
-
-				/* Update statistics for tx_status */
-				edesc->residue -= edesc->sg_len;
-				edesc->residue_stat = edesc->residue;
-				edesc->processed_stat = edesc->processed;
-
-				edma_execute(echan);
-			}
-=======
 	spin_lock(&echan->vchan.lock);
 	if (edesc->cyclic) {
 		vchan_cyclic_callback(&edesc->vdesc);
@@ -1459,7 +1430,6 @@
 			/* Clear the corresponding IPR bits */
 			edma_shadow0_write_array(ecc, SH_ICR, bank, BIT(slot));
 			edma_completion_handler(&ecc->slave_chans[channel]);
->>>>>>> e3faf2b8
 		}
 	} while (sh_ipr);
 
