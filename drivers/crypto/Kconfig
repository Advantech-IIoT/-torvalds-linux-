# SPDX-License-Identifier: GPL-2.0-only

menuconfig CRYPTO_HW
	bool "Hardware crypto devices"
	default y
	help
	  Say Y here to get to see options for hardware crypto devices and
	  processors. This option alone does not add any kernel code.

	  If you say N, all options in this submenu will be skipped and disabled.

if CRYPTO_HW

source "drivers/crypto/allwinner/Kconfig"

config CRYPTO_DEV_PADLOCK
	tristate "Support for VIA PadLock ACE"
	depends on X86 && !UML
	help
	  Some VIA processors come with an integrated crypto engine
	  (so called VIA PadLock ACE, Advanced Cryptography Engine)
	  that provides instructions for very fast cryptographic
	  operations with supported algorithms.
	  
	  The instructions are used only when the CPU supports them.
	  Otherwise software encryption is used.

config CRYPTO_DEV_PADLOCK_AES
	tristate "PadLock driver for AES algorithm"
	depends on CRYPTO_DEV_PADLOCK
	select CRYPTO_SKCIPHER
	select CRYPTO_LIB_AES
	help
	  Use VIA PadLock for AES algorithm.

	  Available in VIA C3 and newer CPUs.

	  If unsure say M. The compiled module will be
	  called padlock-aes.

config CRYPTO_DEV_PADLOCK_SHA
	tristate "PadLock driver for SHA1 and SHA256 algorithms"
	depends on CRYPTO_DEV_PADLOCK
	select CRYPTO_HASH
	select CRYPTO_SHA1
	select CRYPTO_SHA256
	help
	  Use VIA PadLock for SHA1/SHA256 algorithms.

	  Available in VIA C7 and newer processors.

	  If unsure say M. The compiled module will be
	  called padlock-sha.

config CRYPTO_DEV_GEODE
	tristate "Support for the Geode LX AES engine"
	depends on X86_32 && PCI
	select CRYPTO_ALGAPI
	select CRYPTO_SKCIPHER
	help
	  Say 'Y' here to use the AMD Geode LX processor on-board AES
	  engine for the CryptoAPI AES algorithm.

	  To compile this driver as a module, choose M here: the module
	  will be called geode-aes.

config ZCRYPT
	tristate "Support for s390 cryptographic adapters"
	depends on S390
	select HW_RANDOM
	help
	  Select this option if you want to enable support for
	  s390 cryptographic adapters like:
	  + PCI-X Cryptographic Coprocessor (PCIXCC)
	  + Crypto Express 2,3,4 or 5 Coprocessor (CEXxC)
	  + Crypto Express 2,3,4 or 5 Accelerator (CEXxA)
	  + Crypto Express 4 or 5 EP11 Coprocessor (CEXxP)

config ZCRYPT_MULTIDEVNODES
	bool "Support for multiple zcrypt device nodes"
	default y
	depends on S390
	depends on ZCRYPT
	help
	  With this option enabled the zcrypt device driver can
	  provide multiple devices nodes in /dev. Each device
	  node can get customized to limit access and narrow
	  down the use of the available crypto hardware.

config PKEY
	tristate "Kernel API for protected key handling"
	depends on S390
	depends on ZCRYPT
	help
	  With this option enabled the pkey kernel module provides an API
	  for creation and handling of protected keys. Other parts of the
	  kernel or userspace applications may use these functions.

	  Select this option if you want to enable the kernel and userspace
	  API for proteced key handling.

	  Please note that creation of protected keys from secure keys
	  requires to have at least one CEX card in coprocessor mode
	  available at runtime.

config CRYPTO_PAES_S390
	tristate "PAES cipher algorithms"
	depends on S390
	depends on ZCRYPT
	depends on PKEY
	select CRYPTO_ALGAPI
	select CRYPTO_SKCIPHER
	help
	  This is the s390 hardware accelerated implementation of the
	  AES cipher algorithms for use with protected key.

	  Select this option if you want to use the paes cipher
	  for example to use protected key encrypted devices.

config CRYPTO_SHA1_S390
	tristate "SHA1 digest algorithm"
	depends on S390
	select CRYPTO_HASH
	help
	  This is the s390 hardware accelerated implementation of the
	  SHA-1 secure hash standard (FIPS 180-1/DFIPS 180-2).

	  It is available as of z990.

config CRYPTO_SHA256_S390
	tristate "SHA256 digest algorithm"
	depends on S390
	select CRYPTO_HASH
	help
	  This is the s390 hardware accelerated implementation of the
	  SHA256 secure hash standard (DFIPS 180-2).

	  It is available as of z9.

config CRYPTO_SHA512_S390
	tristate "SHA384 and SHA512 digest algorithm"
	depends on S390
	select CRYPTO_HASH
	help
	  This is the s390 hardware accelerated implementation of the
	  SHA512 secure hash standard.

	  It is available as of z10.

config CRYPTO_SHA3_256_S390
	tristate "SHA3_224 and SHA3_256 digest algorithm"
	depends on S390
	select CRYPTO_HASH
	help
	  This is the s390 hardware accelerated implementation of the
	  SHA3_256 secure hash standard.

	  It is available as of z14.

config CRYPTO_SHA3_512_S390
	tristate "SHA3_384 and SHA3_512 digest algorithm"
	depends on S390
	select CRYPTO_HASH
	help
	  This is the s390 hardware accelerated implementation of the
	  SHA3_512 secure hash standard.

	  It is available as of z14.

config CRYPTO_DES_S390
	tristate "DES and Triple DES cipher algorithms"
	depends on S390
	select CRYPTO_ALGAPI
	select CRYPTO_SKCIPHER
	select CRYPTO_LIB_DES
	help
	  This is the s390 hardware accelerated implementation of the
	  DES cipher algorithm (FIPS 46-2), and Triple DES EDE (FIPS 46-3).

	  As of z990 the ECB and CBC mode are hardware accelerated.
	  As of z196 the CTR mode is hardware accelerated.

config CRYPTO_AES_S390
	tristate "AES cipher algorithms"
	depends on S390
	select CRYPTO_ALGAPI
	select CRYPTO_SKCIPHER
	help
	  This is the s390 hardware accelerated implementation of the
	  AES cipher algorithms (FIPS-197).

	  As of z9 the ECB and CBC modes are hardware accelerated
	  for 128 bit keys.
	  As of z10 the ECB and CBC modes are hardware accelerated
	  for all AES key sizes.
	  As of z196 the CTR mode is hardware accelerated for all AES
	  key sizes and XTS mode is hardware accelerated for 256 and
	  512 bit keys.

config S390_PRNG
	tristate "Pseudo random number generator device driver"
	depends on S390
	default "m"
	help
	  Select this option if you want to use the s390 pseudo random number
	  generator. The PRNG is part of the cryptographic processor functions
	  and uses triple-DES to generate secure random numbers like the
	  ANSI X9.17 standard. User-space programs access the
	  pseudo-random-number device through the char device /dev/prandom.

	  It is available as of z9.

config CRYPTO_GHASH_S390
	tristate "GHASH hash function"
	depends on S390
	select CRYPTO_HASH
	help
	  This is the s390 hardware accelerated implementation of GHASH,
	  the hash function used in GCM (Galois/Counter mode).

	  It is available as of z196.

config CRYPTO_CRC32_S390
	tristate "CRC-32 algorithms"
	depends on S390
	select CRYPTO_HASH
	select CRC32
	help
	  Select this option if you want to use hardware accelerated
	  implementations of CRC algorithms.  With this option, you
	  can optimize the computation of CRC-32 (IEEE 802.3 Ethernet)
	  and CRC-32C (Castagnoli).

	  It is available with IBM z13 or later.

config CRYPTO_DEV_NIAGARA2
	tristate "Niagara2 Stream Processing Unit driver"
	select CRYPTO_LIB_DES
	select CRYPTO_SKCIPHER
	select CRYPTO_HASH
	select CRYPTO_MD5
	select CRYPTO_SHA1
	select CRYPTO_SHA256
	depends on SPARC64
	help
	  Each core of a Niagara2 processor contains a Stream
	  Processing Unit, which itself contains several cryptographic
	  sub-units.  One set provides the Modular Arithmetic Unit,
	  used for SSL offload.  The other set provides the Cipher
	  Group, which can perform encryption, decryption, hashing,
	  checksumming, and raw copies.

config CRYPTO_DEV_HIFN_795X
	tristate "Driver HIFN 795x crypto accelerator chips"
	select CRYPTO_LIB_DES
	select CRYPTO_SKCIPHER
	select HW_RANDOM if CRYPTO_DEV_HIFN_795X_RNG
	depends on PCI
	depends on !ARCH_DMA_ADDR_T_64BIT
	help
	  This option allows you to have support for HIFN 795x crypto adapters.

config CRYPTO_DEV_HIFN_795X_RNG
	bool "HIFN 795x random number generator"
	depends on CRYPTO_DEV_HIFN_795X
	help
	  Select this option if you want to enable the random number generator
	  on the HIFN 795x crypto adapters.

source "drivers/crypto/caam/Kconfig"

config CRYPTO_DEV_TALITOS
	tristate "Talitos Freescale Security Engine (SEC)"
	select CRYPTO_AEAD
	select CRYPTO_AUTHENC
	select CRYPTO_SKCIPHER
	select CRYPTO_HASH
	select CRYPTO_LIB_DES
	select HW_RANDOM
	depends on FSL_SOC
	help
	  Say 'Y' here to use the Freescale Security Engine (SEC)
	  to offload cryptographic algorithm computation.

	  The Freescale SEC is present on PowerQUICC 'E' processors, such
	  as the MPC8349E and MPC8548E.

	  To compile this driver as a module, choose M here: the module
	  will be called talitos.

config CRYPTO_DEV_TALITOS1
	bool "SEC1 (SEC 1.0 and SEC Lite 1.2)"
	depends on CRYPTO_DEV_TALITOS
	depends on PPC_8xx || PPC_82xx
	default y
	help
	  Say 'Y' here to use the Freescale Security Engine (SEC) version 1.0
	  found on MPC82xx or the Freescale Security Engine (SEC Lite)
	  version 1.2 found on MPC8xx

config CRYPTO_DEV_TALITOS2
	bool "SEC2+ (SEC version 2.0 or upper)"
	depends on CRYPTO_DEV_TALITOS
	default y if !PPC_8xx
	help
	  Say 'Y' here to use the Freescale Security Engine (SEC)
	  version 2 and following as found on MPC83xx, MPC85xx, etc ...

config CRYPTO_DEV_IXP4XX
	tristate "Driver for IXP4xx crypto hardware acceleration"
	depends on ARCH_IXP4XX && IXP4XX_QMGR && IXP4XX_NPE
	select CRYPTO_LIB_DES
	select CRYPTO_AEAD
	select CRYPTO_AUTHENC
	select CRYPTO_SKCIPHER
	help
	  Driver for the IXP4xx NPE crypto engine.

config CRYPTO_DEV_PPC4XX
	tristate "Driver AMCC PPC4xx crypto accelerator"
	depends on PPC && 4xx
	select CRYPTO_HASH
	select CRYPTO_AEAD
	select CRYPTO_AES
	select CRYPTO_LIB_AES
	select CRYPTO_CCM
	select CRYPTO_CTR
	select CRYPTO_GCM
	select CRYPTO_SKCIPHER
	help
	  This option allows you to have support for AMCC crypto acceleration.

config HW_RANDOM_PPC4XX
	bool "PowerPC 4xx generic true random number generator support"
	depends on CRYPTO_DEV_PPC4XX && HW_RANDOM
	default y
	help
	 This option provides the kernel-side support for the TRNG hardware
	 found in the security function of some PowerPC 4xx SoCs.

config CRYPTO_DEV_OMAP
	tristate "Support for OMAP crypto HW accelerators"
	depends on ARCH_OMAP2PLUS
	help
	  OMAP processors have various crypto HW accelerators. Select this if
	  you want to use the OMAP modules for any of the crypto algorithms.

if CRYPTO_DEV_OMAP

config CRYPTO_DEV_OMAP_SHAM
	tristate "Support for OMAP MD5/SHA1/SHA2 hw accelerator"
	depends on ARCH_OMAP2PLUS
	select CRYPTO_SHA1
	select CRYPTO_MD5
	select CRYPTO_SHA256
	select CRYPTO_SHA512
	select CRYPTO_HMAC
	help
	  OMAP processors have MD5/SHA1/SHA2 hw accelerator. Select this if you
	  want to use the OMAP module for MD5/SHA1/SHA2 algorithms.

config CRYPTO_DEV_OMAP_AES
	tristate "Support for OMAP AES hw engine"
	depends on ARCH_OMAP2 || ARCH_OMAP3 || ARCH_OMAP2PLUS
	select CRYPTO_AES
	select CRYPTO_SKCIPHER
	select CRYPTO_ENGINE
	select CRYPTO_CBC
	select CRYPTO_ECB
	select CRYPTO_CTR
	select CRYPTO_AEAD
	help
	  OMAP processors have AES module accelerator. Select this if you
	  want to use the OMAP module for AES algorithms.

config CRYPTO_DEV_OMAP_DES
	tristate "Support for OMAP DES/3DES hw engine"
	depends on ARCH_OMAP2PLUS
	select CRYPTO_LIB_DES
	select CRYPTO_SKCIPHER
	select CRYPTO_ENGINE
	help
	  OMAP processors have DES/3DES module accelerator. Select this if you
	  want to use the OMAP module for DES and 3DES algorithms. Currently
	  the ECB and CBC modes of operation are supported by the driver. Also
	  accesses made on unaligned boundaries are supported.

endif # CRYPTO_DEV_OMAP

config CRYPTO_DEV_PICOXCELL
	tristate "Support for picoXcell IPSEC and Layer2 crypto engines"
	depends on (ARCH_PICOXCELL || COMPILE_TEST) && HAVE_CLK
	select CRYPTO_AEAD
	select CRYPTO_AES
	select CRYPTO_AUTHENC
	select CRYPTO_SKCIPHER
	select CRYPTO_LIB_DES
	select CRYPTO_CBC
	select CRYPTO_ECB
	select CRYPTO_SEQIV
	help
	  This option enables support for the hardware offload engines in the
	  Picochip picoXcell SoC devices. Select this for IPSEC ESP offload
	  and for 3gpp Layer 2 ciphering support.

	  Saying m here will build a module named picoxcell_crypto.

config CRYPTO_DEV_SAHARA
	tristate "Support for SAHARA crypto accelerator"
	depends on ARCH_MXC && OF
	select CRYPTO_SKCIPHER
	select CRYPTO_AES
	select CRYPTO_ECB
	help
	  This option enables support for the SAHARA HW crypto accelerator
	  found in some Freescale i.MX chips.

config CRYPTO_DEV_EXYNOS_RNG
	tristate "Exynos HW pseudo random number generator support"
	depends on ARCH_EXYNOS || COMPILE_TEST
	depends on HAS_IOMEM
	select CRYPTO_RNG
	help
	  This driver provides kernel-side support through the
	  cryptographic API for the pseudo random number generator hardware
	  found on Exynos SoCs.

	  To compile this driver as a module, choose M here: the
	  module will be called exynos-rng.

	  If unsure, say Y.

config CRYPTO_DEV_S5P
	tristate "Support for Samsung S5PV210/Exynos crypto accelerator"
	depends on ARCH_S5PV210 || ARCH_EXYNOS || COMPILE_TEST
	depends on HAS_IOMEM
	select CRYPTO_AES
	select CRYPTO_SKCIPHER
	help
	  This option allows you to have support for S5P crypto acceleration.
	  Select this to offload Samsung S5PV210 or S5PC110, Exynos from AES
	  algorithms execution.

config CRYPTO_DEV_EXYNOS_HASH
	bool "Support for Samsung Exynos HASH accelerator"
	depends on CRYPTO_DEV_S5P
	depends on !CRYPTO_DEV_EXYNOS_RNG && CRYPTO_DEV_EXYNOS_RNG!=m
	select CRYPTO_SHA1
	select CRYPTO_MD5
	select CRYPTO_SHA256
	help
	  Select this to offload Exynos from HASH MD5/SHA1/SHA256.
	  This will select software SHA1, MD5 and SHA256 as they are
	  needed for small and zero-size messages.
	  HASH algorithms will be disabled if EXYNOS_RNG
	  is enabled due to hw conflict.

config CRYPTO_DEV_NX
	bool "Support for IBM PowerPC Nest (NX) cryptographic acceleration"
	depends on PPC64
	help
	  This enables support for the NX hardware cryptographic accelerator
	  coprocessor that is in IBM PowerPC P7+ or later processors.  This
	  does not actually enable any drivers, it only allows you to select
	  which acceleration type (encryption and/or compression) to enable.

if CRYPTO_DEV_NX
	source "drivers/crypto/nx/Kconfig"
endif

config CRYPTO_DEV_UX500
	tristate "Driver for ST-Ericsson UX500 crypto hardware acceleration"
	depends on ARCH_U8500
	help
	  Driver for ST-Ericsson UX500 crypto engine.

if CRYPTO_DEV_UX500
	source "drivers/crypto/ux500/Kconfig"
endif # if CRYPTO_DEV_UX500

config CRYPTO_DEV_ATMEL_AUTHENC
	bool "Support for Atmel IPSEC/SSL hw accelerator"
	depends on ARCH_AT91 || COMPILE_TEST
	depends on CRYPTO_DEV_ATMEL_AES
	help
	  Some Atmel processors can combine the AES and SHA hw accelerators
	  to enhance support of IPSEC/SSL.
	  Select this if you want to use the Atmel modules for
	  authenc(hmac(shaX),Y(cbc)) algorithms.

config CRYPTO_DEV_ATMEL_AES
	tristate "Support for Atmel AES hw accelerator"
	depends on ARCH_AT91 || COMPILE_TEST
	select CRYPTO_AES
	select CRYPTO_AEAD
	select CRYPTO_SKCIPHER
	select CRYPTO_AUTHENC if CRYPTO_DEV_ATMEL_AUTHENC
	select CRYPTO_DEV_ATMEL_SHA if CRYPTO_DEV_ATMEL_AUTHENC
	help
	  Some Atmel processors have AES hw accelerator.
	  Select this if you want to use the Atmel module for
	  AES algorithms.

	  To compile this driver as a module, choose M here: the module
	  will be called atmel-aes.

config CRYPTO_DEV_ATMEL_TDES
	tristate "Support for Atmel DES/TDES hw accelerator"
	depends on ARCH_AT91 || COMPILE_TEST
	select CRYPTO_LIB_DES
	select CRYPTO_SKCIPHER
	help
	  Some Atmel processors have DES/TDES hw accelerator.
	  Select this if you want to use the Atmel module for
	  DES/TDES algorithms.

	  To compile this driver as a module, choose M here: the module
	  will be called atmel-tdes.

config CRYPTO_DEV_ATMEL_SHA
	tristate "Support for Atmel SHA hw accelerator"
	depends on ARCH_AT91 || COMPILE_TEST
	select CRYPTO_HASH
	help
	  Some Atmel processors have SHA1/SHA224/SHA256/SHA384/SHA512
	  hw accelerator.
	  Select this if you want to use the Atmel module for
	  SHA1/SHA224/SHA256/SHA384/SHA512 algorithms.

	  To compile this driver as a module, choose M here: the module
	  will be called atmel-sha.

config CRYPTO_DEV_ATMEL_I2C
	tristate

config CRYPTO_DEV_ATMEL_ECC
	tristate "Support for Microchip / Atmel ECC hw accelerator"
	depends on I2C
	select CRYPTO_DEV_ATMEL_I2C
	select CRYPTO_ECDH
	select CRC16
	help
	  Microhip / Atmel ECC hw accelerator.
	  Select this if you want to use the Microchip / Atmel module for
	  ECDH algorithm.

	  To compile this driver as a module, choose M here: the module
	  will be called atmel-ecc.

config CRYPTO_DEV_ATMEL_SHA204A
	tristate "Support for Microchip / Atmel SHA accelerator and RNG"
	depends on I2C
	select CRYPTO_DEV_ATMEL_I2C
	select HW_RANDOM
	select CRC16
	help
	  Microhip / Atmel SHA accelerator and RNG.
	  Select this if you want to use the Microchip / Atmel SHA204A
	  module as a random number generator. (Other functions of the
	  chip are currently not exposed by this driver)

	  To compile this driver as a module, choose M here: the module
	  will be called atmel-sha204a.

config CRYPTO_DEV_CCP
	bool "Support for AMD Secure Processor"
	depends on ((X86 && PCI) || (ARM64 && (OF_ADDRESS || ACPI))) && HAS_IOMEM
	help
	  The AMD Secure Processor provides support for the Cryptographic Coprocessor
	  (CCP) and the Platform Security Processor (PSP) devices.

if CRYPTO_DEV_CCP
	source "drivers/crypto/ccp/Kconfig"
endif

config CRYPTO_DEV_MXS_DCP
	tristate "Support for Freescale MXS DCP"
	depends on (ARCH_MXS || ARCH_MXC)
	select STMP_DEVICE
	select CRYPTO_CBC
	select CRYPTO_ECB
	select CRYPTO_AES
	select CRYPTO_SKCIPHER
	select CRYPTO_HASH
	help
	  The Freescale i.MX23/i.MX28 has SHA1/SHA256 and AES128 CBC/ECB
	  co-processor on the die.

	  To compile this driver as a module, choose M here: the module
	  will be called mxs-dcp.

source "drivers/crypto/qat/Kconfig"
source "drivers/crypto/cavium/cpt/Kconfig"
source "drivers/crypto/cavium/nitrox/Kconfig"
source "drivers/crypto/marvell/Kconfig"

config CRYPTO_DEV_CAVIUM_ZIP
	tristate "Cavium ZIP driver"
	depends on PCI && 64BIT && (ARM64 || COMPILE_TEST)
	help
	  Select this option if you want to enable compression/decompression
	  acceleration on Cavium's ARM based SoCs

config CRYPTO_DEV_QCE
	tristate "Qualcomm crypto engine accelerator"
	depends on ARCH_QCOM || COMPILE_TEST
	depends on HAS_IOMEM
	help
	  This driver supports Qualcomm crypto engine accelerator
	  hardware. To compile this driver as a module, choose M here. The
	  module will be called qcrypto.

config CRYPTO_DEV_QCE_SKCIPHER
	bool
	depends on CRYPTO_DEV_QCE
	select CRYPTO_AES
	select CRYPTO_LIB_DES
	select CRYPTO_ECB
	select CRYPTO_CBC
	select CRYPTO_XTS
	select CRYPTO_CTR
	select CRYPTO_SKCIPHER

config CRYPTO_DEV_QCE_SHA
	bool
	depends on CRYPTO_DEV_QCE
	select CRYPTO_SHA1
	select CRYPTO_SHA256

choice
	prompt "Algorithms enabled for QCE acceleration"
	default CRYPTO_DEV_QCE_ENABLE_ALL
	depends on CRYPTO_DEV_QCE
	help
	  This option allows to choose whether to build support for all algorihtms
	  (default), hashes-only, or skciphers-only.

	  The QCE engine does not appear to scale as well as the CPU to handle
	  multiple crypto requests.  While the ipq40xx chips have 4-core CPUs, the
	  QCE handles only 2 requests in parallel.

	  Ipsec throughput seems to improve when disabling either family of
	  algorithms, sharing the load with the CPU.  Enabling skciphers-only
	  appears to work best.

	config CRYPTO_DEV_QCE_ENABLE_ALL
		bool "All supported algorithms"
		select CRYPTO_DEV_QCE_SKCIPHER
		select CRYPTO_DEV_QCE_SHA
		help
		  Enable all supported algorithms:
			- AES (CBC, CTR, ECB, XTS)
			- 3DES (CBC, ECB)
			- DES (CBC, ECB)
			- SHA1, HMAC-SHA1
			- SHA256, HMAC-SHA256

	config CRYPTO_DEV_QCE_ENABLE_SKCIPHER
		bool "Symmetric-key ciphers only"
		select CRYPTO_DEV_QCE_SKCIPHER
		help
		  Enable symmetric-key ciphers only:
			- AES (CBC, CTR, ECB, XTS)
			- 3DES (ECB, CBC)
			- DES (ECB, CBC)

	config CRYPTO_DEV_QCE_ENABLE_SHA
		bool "Hash/HMAC only"
		select CRYPTO_DEV_QCE_SHA
		help
		  Enable hashes/HMAC algorithms only:
			- SHA1, HMAC-SHA1
			- SHA256, HMAC-SHA256

endchoice

config CRYPTO_DEV_QCE_SW_MAX_LEN
	int "Default maximum request size to use software for AES"
	depends on CRYPTO_DEV_QCE && CRYPTO_DEV_QCE_SKCIPHER
	default 512
	help
	  This sets the default maximum request size to perform AES requests
	  using software instead of the crypto engine.  It can be changed by
	  setting the aes_sw_max_len parameter.

	  Small blocks are processed faster in software than hardware.
	  Considering the 256-bit ciphers, software is 2-3 times faster than
	  qce at 256-bytes, 30% faster at 512, and about even at 768-bytes.
	  With 128-bit keys, the break-even point would be around 1024-bytes.

	  The default is set a little lower, to 512 bytes, to balance the
	  cost in CPU usage.  The minimum recommended setting is 16-bytes
	  (1 AES block), since AES-GCM will fail if you set it lower.
	  Setting this to zero will send all requests to the hardware.

	  Note that 192-bit keys are not supported by the hardware and are
	  always processed by the software fallback, and all DES requests
	  are done by the hardware.

config CRYPTO_DEV_QCOM_RNG
	tristate "Qualcomm Random Number Generator Driver"
	depends on ARCH_QCOM || COMPILE_TEST
	select CRYPTO_RNG
	help
	  This driver provides support for the Random Number
	  Generator hardware found on Qualcomm SoCs.

	  To compile this driver as a module, choose M here. The
	  module will be called qcom-rng. If unsure, say N.

config CRYPTO_DEV_VMX
	bool "Support for VMX cryptographic acceleration instructions"
	depends on PPC64 && VSX
	help
	  Support for VMX cryptographic acceleration instructions.

source "drivers/crypto/vmx/Kconfig"

config CRYPTO_DEV_IMGTEC_HASH
	tristate "Imagination Technologies hardware hash accelerator"
	depends on MIPS || COMPILE_TEST
	select CRYPTO_MD5
	select CRYPTO_SHA1
	select CRYPTO_SHA256
	select CRYPTO_HASH
	help
	  This driver interfaces with the Imagination Technologies
	  hardware hash accelerator. Supporting MD5/SHA1/SHA224/SHA256
	  hashing algorithms.

config CRYPTO_DEV_ROCKCHIP
	tristate "Rockchip's Cryptographic Engine driver"
	depends on OF && ARCH_ROCKCHIP
	select CRYPTO_AES
	select CRYPTO_LIB_DES
	select CRYPTO_MD5
	select CRYPTO_SHA1
	select CRYPTO_SHA256
	select CRYPTO_HASH
	select CRYPTO_SKCIPHER

	help
	  This driver interfaces with the hardware crypto accelerator.
	  Supporting cbc/ecb chainmode, and aes/des/des3_ede cipher mode.

config CRYPTO_DEV_ZYNQMP_AES
	tristate "Support for Xilinx ZynqMP AES hw accelerator"
	depends on ZYNQMP_FIRMWARE || COMPILE_TEST
	select CRYPTO_AES
	select CRYPTO_ENGINE
	select CRYPTO_AEAD
	help
	  Xilinx ZynqMP has AES-GCM engine used for symmetric key
	  encryption and decryption. This driver interfaces with AES hw
	  accelerator. Select this if you want to use the ZynqMP module
	  for AES algorithms.

config CRYPTO_DEV_MEDIATEK
	tristate "MediaTek's EIP97 Cryptographic Engine driver"
	depends on (ARM && ARCH_MEDIATEK) || COMPILE_TEST
	select CRYPTO_LIB_AES
	select CRYPTO_AEAD
	select CRYPTO_SKCIPHER
	select CRYPTO_SHA1
	select CRYPTO_SHA256
	select CRYPTO_SHA512
	select CRYPTO_HMAC
	help
	  This driver allows you to utilize the hardware crypto accelerator
	  EIP97 which can be found on the MT7623 MT2701, MT8521p, etc ....
	  Select this if you want to use it for AES/SHA1/SHA2 algorithms.

source "drivers/crypto/chelsio/Kconfig"

source "drivers/crypto/virtio/Kconfig"

config CRYPTO_DEV_BCM_SPU
	tristate "Broadcom symmetric crypto/hash acceleration support"
	depends on ARCH_BCM_IPROC
	depends on MAILBOX
	default m
	select CRYPTO_AUTHENC
	select CRYPTO_LIB_DES
	select CRYPTO_MD5
	select CRYPTO_SHA1
	select CRYPTO_SHA256
	select CRYPTO_SHA512
	help
	  This driver provides support for Broadcom crypto acceleration using the
	  Secure Processing Unit (SPU). The SPU driver registers skcipher,
	  ahash, and aead algorithms with the kernel cryptographic API.

source "drivers/crypto/stm32/Kconfig"

config CRYPTO_DEV_SAFEXCEL
	tristate "Inside Secure's SafeXcel cryptographic engine driver"
	depends on (OF || PCI || COMPILE_TEST) && HAS_IOMEM
	select CRYPTO_LIB_AES
	select CRYPTO_AUTHENC
	select CRYPTO_SKCIPHER
	select CRYPTO_LIB_DES
	select CRYPTO_HASH
	select CRYPTO_HMAC
	select CRYPTO_MD5
	select CRYPTO_SHA1
	select CRYPTO_SHA256
	select CRYPTO_SHA512
	select CRYPTO_CHACHA20POLY1305
	select CRYPTO_SHA3
	help
	  This driver interfaces with the SafeXcel EIP-97 and EIP-197 cryptographic
	  engines designed by Inside Secure. It currently accelerates DES, 3DES and
	  AES block ciphers in ECB and CBC mode, as well as SHA1, SHA224, SHA256,
	  SHA384 and SHA512 hash algorithms for both basic hash and HMAC.
	  Additionally, it accelerates combined AES-CBC/HMAC-SHA AEAD operations.

config CRYPTO_DEV_ARTPEC6
	tristate "Support for Axis ARTPEC-6/7 hardware crypto acceleration."
	depends on ARM && (ARCH_ARTPEC || COMPILE_TEST)
	depends on OF
	select CRYPTO_AEAD
	select CRYPTO_AES
	select CRYPTO_ALGAPI
	select CRYPTO_SKCIPHER
	select CRYPTO_CTR
	select CRYPTO_HASH
	select CRYPTO_SHA1
	select CRYPTO_SHA256
	select CRYPTO_SHA512
	help
	  Enables the driver for the on-chip crypto accelerator
	  of Axis ARTPEC SoCs.

	  To compile this driver as a module, choose M here.

config CRYPTO_DEV_CCREE
	tristate "Support for ARM TrustZone CryptoCell family of security processors"
	depends on CRYPTO && CRYPTO_HW && OF && HAS_DMA
	default n
	select CRYPTO_HASH
	select CRYPTO_SKCIPHER
	select CRYPTO_LIB_DES
	select CRYPTO_AEAD
	select CRYPTO_AUTHENC
	select CRYPTO_SHA1
	select CRYPTO_MD5
	select CRYPTO_SHA256
	select CRYPTO_SHA512
	select CRYPTO_HMAC
	select CRYPTO_AES
	select CRYPTO_CBC
	select CRYPTO_ECB
	select CRYPTO_CTR
	select CRYPTO_XTS
	select CRYPTO_SM4
	select CRYPTO_SM3
	help
	  Say 'Y' to enable a driver for the REE interface of the Arm
	  TrustZone CryptoCell family of processors. Currently the
	  CryptoCell 713, 703, 712, 710 and 630 are supported.
	  Choose this if you wish to use hardware acceleration of
	  cryptographic operations on the system REE.
	  If unsure say Y.

source "drivers/crypto/hisilicon/Kconfig"

source "drivers/crypto/amlogic/Kconfig"

config CRYPTO_DEV_SA2UL
	tristate "Support for TI security accelerator"
	depends on ARCH_K3 || COMPILE_TEST
	select ARM64_CRYPTO
	select CRYPTO_AES
	select CRYPTO_AES_ARM64
	select CRYPTO_ALGAPI
<<<<<<< HEAD
	select CRYPTO_SHA1
	select CRYPTO_SHA256
	select CRYPTO_SHA512
=======
	select CRYPTO_AUTHENC
>>>>>>> 3093e7c1
	select HW_RANDOM
	select SG_SPLIT
	help
	  K3 devices include a security accelerator engine that may be
	  used for crypto offload.  Select this if you want to use hardware
	  acceleration for cryptographic algorithms on these devices.

endif # CRYPTO_HW<|MERGE_RESOLUTION|>--- conflicted
+++ resolved
@@ -873,13 +873,10 @@
 	select CRYPTO_AES
 	select CRYPTO_AES_ARM64
 	select CRYPTO_ALGAPI
-<<<<<<< HEAD
+	select CRYPTO_AUTHENC
 	select CRYPTO_SHA1
 	select CRYPTO_SHA256
 	select CRYPTO_SHA512
-=======
-	select CRYPTO_AUTHENC
->>>>>>> 3093e7c1
 	select HW_RANDOM
 	select SG_SPLIT
 	help
